""" SeismicGeometry-class containing geometrical info about seismic-cube."""
import os
import sys
import shutil
import itertools

from textwrap import dedent
from random import random
from itertools import product
from tqdm.auto import tqdm

import numpy as np
import pandas as pd
import h5py
import segyio
import cv2
from scipy.ndimage import zoom

from .utils import lru_cache, find_min_max, file_print, \
                   SafeIO, attr_filter, make_axis_grid, infer_tuple
from .plotters import plot_image



class SpatialDescriptor:
    """ Allows to set names for parts of information about index.
    ilines_len = SpatialDescriptor('INLINE_3D', 'lens', 'ilines_len')
    allows to get instance.lens[idx], where `idx` is position of `INLINE_3D` inside instance.index.

    Roughly equivalent to::
    @property
    def ilines_len(self):
        idx = self.index_headers.index('INLINE_3D')
        return self.lens[idx]
    """
    def __set_name__(self, owner, name):
        self.name = name

    def __init__(self, header=None, attribute=None, name=None):
        self.header = header
        self.attribute = attribute

        if name is not None:
            self.name = name

    def __get__(self, obj, obj_class=None):
        # If attribute is already stored in object, just return it
        if self.name in obj.__dict__:
            return obj.__dict__[self.name]

        # Find index of header, use it to access attr
        try:
            idx = obj.index_headers.index(self.header)
            return getattr(obj, self.attribute)[idx]
        except ValueError as exc:
            raise ValueError(f'Current index does not contain {self.header}.') from exc


def add_descriptors(cls):
    """ Add multiple descriptors to the decorated class.
    Name of each descriptor is `alias + postfix`.

    Roughly equivalent to::
    ilines = SpatialDescriptor('INLINE_3D', 'uniques', 'ilines')
    xlines = SpatialDescriptor('CROSSLINE_3D', 'uniques', 'xlines')

    ilines_len = SpatialDescriptor('INLINE_3D', 'lens', 'ilines_len')
    xlines_len = SpatialDescriptor('CROSSLINE_3D', 'lens', 'xlines_len')
    etc
    """
    attrs = ['uniques', 'offsets', 'lens']  # which attrs hold information
    postfixes = ['', '_offset', '_len']     # postfix of current attr

    headers = ['INLINE_3D', 'CROSSLINE_3D'] # headers to use
    aliases = ['ilines', 'xlines']          # alias for header

    for attr, postfix in zip(attrs, postfixes):
        for alias, header in zip(aliases, headers):
            name = alias + postfix
            descriptor = SpatialDescriptor(header=header, attribute=attr, name=name)
            setattr(cls, name, descriptor)
    return cls



@add_descriptors
class SeismicGeometry:
    """ This class selects which type of geometry to initialize: the SEG-Y or the HDF5 one,
    depending on the passed path.

    Independent of exact format, `SeismicGeometry` provides following:
        - Attributes to describe shape and structure of the cube like `cube_shape` and `lens`,
        as well as exact values of file-wide headers, for example, `time_delay` and `sample_rate`.

        - Ability to infer information about the cube amplitudes:
          `trace_container` attribute contains examples of amplitudes inside the cube and allows to compute statistics.

        - If needed, spatial stats can also be inferred: attributes `min_matrix`, `mean_matrix`, etc
          allow to create a complete spatial map (that is view from above) of the desired statistic for the whole cube.
          `hist_matrix` contains a histogram of values for each trace in the cube, and can be used as
          a proxy for amplitudes in each trace for evaluating aggregated statistics.

        - `load_slide` (2D entity) or `load_crop` (3D entity) methods to load data from the cube.
          Load slides takes a number of slide and axis to cut along; makes use of `lru_cache` to work
          faster for subsequent loads. Cache is bound for each instance.
          Load crops works off of complete location specification (3D slice).

        - `quality_map` attribute is a spatial matrix that estimates cube hardness;
          `quality_grid` attribute contains a grid of locations to train model on, based on `quality_map`.

        - `show_slide` method allows to do exactly what the name says, and has the same API as `load_slide`.
          `repr` allows to get a quick summary of the cube statistics.

    Refer to the documentation of respective classes to learn more about their structure, attributes and methods.
    """
    #TODO: add separate class for cube-like labels
    SEGY_ALIASES = ['sgy', 'segy', 'seg']
    HDF5_ALIASES = ['hdf5', 'h5py']
    NPZ_ALIASES = ['npz']

    # Attributes to store during SEG-Y -> HDF5 conversion
    PRESERVED = [
        'depth', 'delay', 'sample_rate', 'cube_shape',
        'segy_path', 'segy_text', 'rotation_matrix',
        'byte_no', 'offsets', 'ranges', 'lens', # `uniques` can't be saved due to different lenghts of arrays
        'ilines', 'xlines', 'ilines_offset', 'xlines_offset', 'ilines_len', 'xlines_len',
        'value_min', 'value_max', 'q01', 'q99', 'q001', 'q999', 'bins', 'zero_traces', '_quality_map',
    ]

    PRESERVED_LAZY = [
        'trace_container', 'min_matrix', 'max_matrix', 'mean_matrix', 'std_matrix', 'hist_matrix',
    ]

    # Headers to load from SEG-Y cube
    HEADERS_PRE_FULL = ['FieldRecord', 'TraceNumber', 'TRACE_SEQUENCE_FILE', 'CDP', 'CDP_TRACE', 'offset', ]
    HEADERS_POST_FULL = ['INLINE_3D', 'CROSSLINE_3D', 'CDP_X', 'CDP_Y']
    HEADERS_POST = ['INLINE_3D', 'CROSSLINE_3D']

    # Headers to use as id of a trace
    INDEX_PRE = ['FieldRecord', 'TraceNumber']
    INDEX_POST = ['INLINE_3D', 'CROSSLINE_3D']
    INDEX_CDP = ['CDP_Y', 'CDP_X']

    def __new__(cls, path, *args, **kwargs):
        """ Select the type of geometry based on file extension. """
        _ = args, kwargs
        fmt = os.path.splitext(path)[1][1:]

        if fmt in cls.SEGY_ALIASES:
            new_cls = SeismicGeometrySEGY
        elif fmt in cls.HDF5_ALIASES:
            new_cls = SeismicGeometryHDF5
        elif fmt in cls.NPZ_ALIASES:
            new_cls = SeismicGeometryNPZ
        else:
            raise TypeError('Unknown format of the cube.')

        instance = super().__new__(new_cls)
        return instance

    def __init__(self, path, *args, process=True, **kwargs):
        _ = args
        self.path = path

        # Names of different lengths and format: helpful for outside usage
        self.name = os.path.basename(self.path)
        self.short_name = self.name.split('.')[0]
        self.long_name = ':'.join(self.path.split('/')[-2:])
        self.format = os.path.splitext(self.path)[1][1:]

        self._quality_map = None
        self._quality_grid = None

        self.path_meta = None
        self.loaded = []
        self.has_stats = False
        if process:
            self.process(**kwargs)

    def __len__(self):
        """ Number of meaningful traces. """
        if hasattr(self, 'zero_traces'):
            return np.prod(self.zero_traces.shape) - self.zero_traces.sum()
        return len(self.dataframe)


    def store_meta(self, path=None):
        """ Store collected stats on disk. """
        path_meta = path or os.path.splitext(self.path)[0] + '.meta'

        # Remove file, if exists: h5py can't do that
        if os.path.exists(path_meta):
            os.remove(path_meta)

        # Create file and datasets inside
        with h5py.File(path_meta, "a") as file_meta:
            # Save all the necessary attributes to the `info` group
            for attr in self.PRESERVED + self.PRESERVED_LAZY:
                try:
                    if hasattr(self, attr) and getattr(self, attr) is not None:
                        file_meta['/info/' + attr] = getattr(self, attr)
                except ValueError:
                    # Raised when you try to store post-stack descriptors for pre-stack cube
                    pass

    def load_meta(self):
        """ Retrieve stored stats from disk. """
        path_meta = os.path.splitext(self.path)[0] + '.meta'

        # Backward compatibility
        if not os.path.exists(path_meta):
            path_meta = os.path.splitext(self.path)[0] + '.hdf5'
        self.path_meta = path_meta

        for item in self.PRESERVED:
            value = self.load_meta_item(item)
            if value is not None:
                setattr(self, item, value)

    def load_meta_item(self, item):
        """ Load individual item. """
        with h5py.File(self.path_meta, "r") as file_meta:
            try:
                value = file_meta['/info/' + item][()]
                self.loaded.append(item)
                return value
            except KeyError:
                return None

    def __getattr__(self, key):
        """ Load item from stored meta, if needed. """
        if key in self.PRESERVED_LAZY and self.path_meta is not None and key not in self.__dict__:
            return self.load_meta_item(key)
        return object.__getattribute__(self, key)


    def scaler(self, array, mode='minmax'):
        """ Normalize array of amplitudes cut from the cube.

        Parameters
        ----------
        array : ndarray
            Crop of amplitudes.
        mode : str
            If `minmax`, then data is scaled to [0, 1] via minmax scaling.
            If `q` or `normalize`, then data is divided by the maximum of absolute values of the
            0.01 and 0.99 quantiles.
            If `q_clip`, then data is clipped to 0.01 and 0.99 quantiles and then divided by the
            maximum of absolute values of the two.
        """
        if mode in ['q', 'normalize']:
            return array / max(abs(self.q01), abs(self.q99))
        if mode in ['q_clip']:
            return np.clip(array, self.q01, self.q99) / max(abs(self.q01), abs(self.q99))
        if mode == 'minmax':
            scale = (self.value_max - self.value_min)
            return (array - self.value_min) / scale
        raise ValueError('Wrong mode', mode)


    def parse_axis(self, axis):
        """ Convert string representation of an axis into integer, if needed. """
        if isinstance(axis, str):
            if axis in self.index_headers:
                axis = self.index_headers.index(axis)
            elif axis in ['i', 'il', 'iline']:
                axis = 0
            elif axis in ['x', 'xl', 'xline']:
                axis = 1
            elif axis in ['h', 'height', 'depth']:
                axis = 2
        return axis

    def make_slide_locations(self, loc, axis=0):
        """ Create locations (sequence of locations for each axis) for desired slide along desired axis. """
        axis = self.parse_axis(axis)

        locations = [slice(0, item) for item in self.cube_shape]
        locations[axis] = slice(loc, loc + 1)
        return locations


    # Spatial matrices
    @lru_cache(100)
    def get_quantile_matrix(self, q):
        """ Restore the quantile matrix for desired `q` from `hist_matrix`.

        Parameters
        ----------
        q : number
            Quantile to compute. Must be in (0, 1) range.
        """
        #pylint: disable=line-too-long
        threshold = self.depth * q
        cumsums = np.cumsum(self.hist_matrix, axis=-1)

        positions = np.argmax(cumsums >= threshold, axis=-1)
        idx_1, idx_2 = np.nonzero(positions)
        indices = positions[idx_1, idx_2]

        broadcasted_bins = np.broadcast_to(self.bins, (*positions.shape, len(self.bins)))

        q_matrix = np.zeros_like(positions, dtype=np.float)
        q_matrix[idx_1, idx_2] += broadcasted_bins[idx_1, idx_2, indices]
        q_matrix[idx_1, idx_2] += (broadcasted_bins[idx_1, idx_2, indices+1] - broadcasted_bins[idx_1, idx_2, indices]) * \
                                   (threshold - cumsums[idx_1, idx_2, indices-1]) / self.hist_matrix[idx_1, idx_2, indices]
        q_matrix[q_matrix == 0.0] = np.nan
        return q_matrix

    @property
    def quality_map(self):
        """ Spatial matrix to show harder places in the cube. """
        if self._quality_map is None:
            self.make_quality_map([0.1], ['support_js', 'support_hellinger'])
        return self._quality_map

    def make_quality_map(self, quantiles, metric_names, **kwargs):
        """ Create `quality_map` matrix that shows harder places in the cube.

        Parameters
        ----------
        quantiles : sequence of floats
            Quantiles for computing hardness thresholds. Must be in (0, 1) ranges.
        metric_names : sequence or str
            Metrics to compute to assess hardness of cube.
        kwargs : dict
            Other parameters of metric(s) evaluation.
        """
        from .metrics import GeometryMetrics #pylint: disable=import-outside-toplevel
        quality_map = GeometryMetrics(self).evaluate('quality_map', quantiles=quantiles, agg=None,
                                                     metric_names=metric_names, **kwargs)
        self._quality_map = quality_map
        return quality_map

    @property
    def quality_grid(self):
        """ Spatial grid based on `quality_map`. """
        if self._quality_grid is None:
            self.make_quality_grid((20, 150))
        return self._quality_grid

    def make_quality_grid(self, frequencies, iline=True, xline=True, margin=0, **kwargs):
        """ Create `quality_grid` based on `quality_map`.

        Parameters
        ----------
        frequencies : sequence of numbers
            Grid frequencies for individual levels of hardness in `quality_map`.
        iline, xline : bool
            Whether to make lines in grid to account for `ilines`/`xlines`.
        margin : int
            Margin of boundaries to not include in the grid.
        kwargs : dict
            Other parameters of grid making.
        """
        from .metrics import GeometryMetrics #pylint: disable=import-outside-toplevel
        quality_grid = GeometryMetrics(self).make_grid(self.quality_map, frequencies,
                                                       iline=iline, xline=xline, margin=margin, **kwargs)
        self._quality_grid = quality_grid
        return quality_grid


    # Instance introspection and visualization methods
    def reset_cache(self):
        """ Clear cached slides. """
        if self.structured is False:
            method = self.load_slide
        else:
            method = self._cached_load
        method.reset()

    @property
    def cache_length(self):
        """ Total amount of cached slides. """
        if self.structured is False:
            method = self.load_slide
        else:
            method = self._cached_load

        return len(method.cache())

    @property
    def cache_size(self):
        """ Total size of cached slides. """
        if self.structured is False:
            method = self.load_slide
        else:
            method = self._cached_load

        return sum(item.nbytes / (1024 ** 3) for item in method.cache().values())

    @property
    def nbytes(self):
        """ Size of instance in bytes. """
        attrs = [
            'dataframe', 'trace_container', 'zero_traces',
            *[attr for attr in self.__dict__
              if 'matrix' in attr or '_quality' in attr],
        ]
        return sum(sys.getsizeof(getattr(self, attr)) for attr in attrs if hasattr(self, attr)) + self.cache_size

    @property
    def ngbytes(self):
        """ Size of instance in gigabytes. """
        return self.nbytes / (1024**3)

    def __repr__(self):
        return 'Inferred geometry for {}: ({}x{}x{})'.format(os.path.basename(self.path), *self.cube_shape)

    def __str__(self):
        msg = f"""
        Geometry for cube              {self.path}
        Current index:                 {self.index_headers}
        Shape:                         {self.cube_shape}
        Time delay and sample rate:    {self.delay}, {self.sample_rate}

        Cube size:                     {os.path.getsize(self.path) / (1024**3):4.3} GB
        Size of the instance:          {self.ngbytes:4.3} GB

        Number of traces:              {np.prod(self.cube_shape[:-1])}
        """
        if hasattr(self, 'zero_traces'):
            msg += f"""Number of non-zero traces:     {np.prod(self.cube_shape[:-1]) - np.sum(self.zero_traces)}
            """

        if self.has_stats:
            msg += f"""
        Num of unique amplitudes:      {len(np.unique(self.trace_container))}
        Mean/std of amplitudes:        {np.mean(self.trace_container):6.6}/{np.std(self.trace_container):6.6}
        Min/max amplitudes:            {self.value_min:6.6}/{self.value_max:6.6}
        q01/q99 amplitudes:            {self.q01:6.6}/{self.q99:6.6}
            """
        return dedent(msg)

    def log(self, printer=None):
        """ Log info about cube into desired stream. By default, creates a file next to the cube. """
        if not callable(printer):
            path_log = '/'.join(self.path.split('/')[:-1]) + '/CUBE_INFO.log'
            printer = lambda msg: file_print(msg, path_log)
        printer(str(self))


    def show_snr(self, **kwargs):
        """ Show signal-to-noise map. """
        kwargs = {
            'cmap': 'viridis_r',
            'title': f'Signal-to-noise map of `{self.name}`',
            'xlabel': self.index_headers[0],
            'ylabel': self.index_headers[1],
            **kwargs
            }
        matrix = np.log(self.mean_matrix**2 / self.std_matrix**2)
        plot_image(matrix, mode='single', **kwargs)

    def show_slide(self, loc=None, start=None, end=None, step=1, axis=0, zoom_slice=None, stable=True, **kwargs):
        """ Show seismic slide in desired place. Works with both SEG-Y and HDF5 files.

        Parameters
        ----------
        loc : int
            Number of slide to load.
        axis : int
            Number of axis to load slide along.
        zoom_slice : tuple
            Tuple of slices to apply directly to 2d images.
        start, end, step : int
            Parameters of slice loading for 1D index.
        stable : bool
            Whether or not to use the same sorting order as in the segyfile.
        """
        axis = self.parse_axis(axis)
        slide = self.load_slide(loc=loc, start=start, end=end, step=step, axis=axis, stable=stable)
        xticks = list(range(slide.shape[0]))
        yticks = list(range(slide.shape[1]))

        if zoom_slice:
            slide = slide[zoom_slice]
            xticks = xticks[zoom_slice[0]]
            yticks = yticks[zoom_slice[1]]

        # Plot params
        if len(self.index_headers) > 1:
            title = f'{self.index_headers[axis]} {loc} out of {self.lens[axis]}'
        else:
            title = '2D seismic slide'
        kwargs = {
            'title': title,
            'xlabel': self.index_headers[1 - axis] if len(self.index_headers) > 1 else self.index_headers[0],
            'ylabel': 'depth',
            'cmap': 'gray',
            'xticks': xticks[::max(1, round(len(xticks)//10/100))*100],
            'yticks': yticks[::max(1, round(len(yticks)//10/100))*100][::-1],
            **kwargs
        }
        plot_image(slide, mode='single', **kwargs)

    def show_amplitude_hist(self, scaler=None, bins=50, **kwargs):
        """ Show distribution of amplitudes in `trace_container`. Optionally applies chosen `scaler`. """
        data = np.copy(self.trace_container)
        if scaler:
            data = self.scaler(data, mode=scaler)

        kwargs = {
            'title': (f'Amplitude distribution for {self.short_name}' +
                      f'\n Mean/std: {np.mean(data):3.3}/{np.std(data):3.3}'),
            'label': 'Amplitudes histogram',
            'xlabel': 'amplitude',
            'ylabel': 'density',
            **kwargs
        }
        plot_image(data, backend='matplotlib', bins=bins, mode='histogram', **kwargs)


    # Convert HDF5 to SEG-Y
    def make_sgy(self, path_hdf5=None, path_spec=None, postfix='',
                 remove_hdf5=False, zip_result=True, path_segy=None,
                 from_cubes='ixh', chunk_size=100):
        """ Convert HDF5 cube to SEG-Y format with current geometry spec.

        Parameters
        ----------
        path_hdf5 : str
            Path to load hdf5 file from. File must have a `cube` key where cube data is stored.
        path_spec : str
            Path to load segy file from with geometry spec.
        path_segy : str
            Path to store converted cube. By default, new cube is stored right next to original.
        postfix : str
            Postfix to add to the name of resulting cube.
        """
        path_segy = path_segy or (os.path.splitext(path_hdf5)[0] + postfix + '.sgy')
        if not path_spec:
            if hasattr(self, 'segy_path'):
                path_spec = self.segy_path
            else:
                path_spec = os.path.splitext(self.path) + '.sgy'

        # By default, if path_hdf5 is not provided, `temp.hdf5` next to self.path will be used
        if path_hdf5 is None:
            path_hdf5 = os.path.join(os.path.dirname(self.path), 'temp.hdf5')

        with h5py.File(path_hdf5, 'r') as src:
<<<<<<< HEAD
            geom = SeismicGeometry(path_spec)
            segy = geom.segyfile

            segy.mmap()
            spec = segyio.spec()
            spec.sorting = segyio.TraceSortingFormat.INLINE_SORTING
            spec.format = int(segy.format)
            spec.samples = range(self.depth)

            idx = np.stack(geom.dataframe.index)
            ilines = np.unique(idx[:, 0])
            xlines = np.unique(idx[:, 1])

            i_enc = {num: k for k, num in enumerate(ilines)}
            x_enc = {num: k for k, num in enumerate(xlines)}

            spec.ilines = ilines
            spec.xlines = xlines

            if 'i' in from_cubes and 'cube' in src:
                cube_hdf5 = src['cube']

                def get_traces(i, x):
                    return cube_hdf5[i_enc[i], x_enc[x], :]
            elif 'x' in from_cubes and 'cube_x' in src:
                cube_hdf5 = src['cube_x']

                def get_traces(i, x):
                    return cube_hdf5[x_enc[x], :, i_enc[i]]
            elif 'h' in from_cubes and 'cube_h' in src:
                cube_hdf5 = src['cube_h']

                def get_traces(i, x):
                    return cube_hdf5[:, i_enc[i], x_enc[x]]
            else:
                raise ValueError("from cubes == " + from_cubes +
                                 "but only {} are present".format([k for k in src.keys() if k.startswith("cube")]))

            with segyio.create(path_segy, spec) as dst_file:
                # Copy all textual headers, including possible extended
                for i in range(1 + segy.ext_headers):
                    dst_file.text[i] = segy.text[i]

                for c, (i, x) in enumerate(idx):
                    dst_file.trace[c] = get_traces(i, x)

                l = len(idx)
                dst_file.header[:l] = segy.header[:l]
                dst_file.bin = {segyio.BinField.Traces: l}
=======
            cube_hdf5 = src['cube']

            with segyio.open(path_spec, 'r', strict=False) as segy:
                segy.mmap()
                spec = segyio.spec()
                spec.sorting = int(segy.sorting)
                spec.format = int(segy.format)
                spec.samples = range(self.depth)
                spec.ilines = self.ilines
                spec.xlines = self.xlines

                with segyio.create(path_segy, spec) as dst_file:
                    # Copy all textual headers, including possible extended
                    for i in range(1 + segy.ext_headers):
                        dst_file.text[i] = segy.text[i]
                    dst_file.bin = segy.bin

                    c = 0
                    for i, _ in tqdm(enumerate(spec.ilines)):
                        for x, _ in enumerate(spec.xlines):
                            dst_file.header[c] = segy.header[c]
                            dst_file.trace[c] = cube_hdf5[i, x, :]
                            c += 1
                    dst_file.bin = {segyio.BinField.Traces: c}
>>>>>>> 9d4495bf

        if remove_hdf5:
            os.remove(path_hdf5)

        if zip_result:
            dir_name = os.path.dirname(os.path.abspath(path_segy))
            file_name = os.path.basename(path_segy)
            shutil.make_archive(os.path.splitext(path_segy)[0], 'zip', dir_name, file_name)

    def cdp_to_lines(self, points):
        """ Convert CDP to lines. """
        inverse_matrix = np.linalg.inv(self.rotation_matrix[:, :2])
        lines = (inverse_matrix @ points.T - inverse_matrix @ self.rotation_matrix[:, 2].reshape(2, -1)).T
        return np.rint(lines)

    def apply_conv(self, locations=None, points=None, window=10, stride=1, attribute='semblance'):
        """ Compute attribute on cube.

        Parameters
        ----------
        locations : tuple of slices
            slices for each axis of cube to compute attribute. If locations is None,
            attribute will be computed for the whole cube.
        points : np.ndarray
            points where compute the attribute. In other points attribute will be equal to numpy.nan.
        window : int or tuple of ints
            window for the filter.
        stride : int or tuple of ints
            stride to compute attribute
        attribute : str
            name of the attribute

        Returns
        -------
        np.ndarray
            array of the shape corresponding to locations
        """
        if isinstance(window, int):
            window = np.ones(3, dtype=np.int32) * window
        if isinstance(stride, int):
            stride = np.ones(3, dtype=np.int32) * stride
        if locations is None:
            locations = [slice(0, self.cube_shape[i]) for i in range(3)]

        if points is not None:
            for i in range(3):
                start = locations[i].start or 0
                stop = locations[i].stop or self.cube_shape[i]
                points = points[points[:, i] >= start]
                points = points[points[:, i] < stop]
                points[:, i] -= start
            stride = np.ones(3, dtype='int32')

        cube = self.file_hdf5['cube'][locations[0], locations[1], locations[2]]
        window = np.minimum(np.array(window), cube.shape)

        shape = np.ceil(np.array(cube.shape) / np.array(stride)).astype(int)
        result = np.full(shape, np.nan, dtype='float32')

        if points is None:
            points = np.stack(np.meshgrid(*[range(cube.shape[i]) for i in range(3)]), axis=-1).reshape(-1, 3)
        if isinstance(points, list):
            points = np.array(points)

        attr = attr_filter(cube, result, window, stride, points, attribute)
        if np.any(stride > 1):
            attr = zoom(attr, np.array(cube.shape) / np.array(attr.shape))
        return attr

    def create_hdf5(self, path_hdf5, src, chunk_shape=None, stride=None, pbar=False):
        """ Create hdf5 file from np.ndarray or with geological attribute.

        Parameters
        ----------
        path_hdf5 : str

        src : np.ndarray or str
            if `str`, must be a name of the attribute to compute.
        chunk_shape : int, tuple or None
            shape of chunks.
        stride : int
            stride for chunks
        pbar : bool
            progress bar
        """
        chunks = []

        chunk_shape = infer_tuple(chunk_shape, self.cube_shape)
        stride = infer_tuple(stride, chunk_shape)

        grid = [make_axis_grid(
            (0, self.cube_shape[i]),
            stride[i], self.cube_shape[i], chunk_shape[i]
        ) for i in range(3)]

        if isinstance(src, np.ndarray):
            if (src.shape != self.cube_shape).all():
                raise ValueError(f'src has shape {src.shape} but must have {self.cube_shape}')
            chunks += [[(0, 0, 0), src]]
            chunk_shape = self.cube_shape
            total = 1
        elif isinstance(src, str):
            def _attribute():
                for coord in itertools.product(*grid):
                    locations = [slice(coord[i], coord[i] + chunk_shape[i]) for i in range(3)]
                    yield [coord, self.apply_conv(locations, attribute=src)]
            chunks = _attribute()
            total = np.prod([len(item) for item in grid])

        if os.path.exists(path_hdf5):
            os.remove(path_hdf5)

        with h5py.File(path_hdf5, "a") as file_hdf5:
            cube_hdf5 = file_hdf5.create_dataset('cube', self.cube_shape)
            cube_hdf5_x = file_hdf5.create_dataset('cube_x', self.cube_shape[[1, 2, 0]])
            cube_hdf5_h = file_hdf5.create_dataset('cube_h', self.cube_shape[[2, 0, 1]])
            _chunks = tqdm(chunks, total=total) if pbar else chunks

            for (iline, xline, height), chunk in _chunks:
                slc = (
                    slice(iline, min(iline+chunk_shape[0], self.cube_shape[0])),
                    slice(xline, min(xline+chunk_shape[1], self.cube_shape[1])),
                    slice(height, min(height+chunk_shape[2], self.cube_shape[2]))
                )
                cube_hdf5[slc[0], slc[1], slc[2]] = chunk
                cube_hdf5_x[slc[1], slc[2], slc[0]] = chunk.transpose((1, 2, 0))
                cube_hdf5_h[slc[2], slc[0], slc[1]] = chunk.transpose((2, 0, 1))

        path_meta = os.path.splitext(path_hdf5)[0] + '.meta'
        self.store_meta(path_meta)

class SeismicGeometrySEGY(SeismicGeometry):
    """ Class to infer information about SEG-Y cubes and provide convenient methods of working with them.
    A wrapper around `segyio` to provide higher-level API.

    In order to initialize instance, one must supply `path`, `headers` and `index`:
        - `path` is a location of SEG-Y file
        - `headers` is a sequence of trace headers to infer from the file
        - `index_headers` is a subset of `headers` that is used as trace (unique) identifier:
          for example, `INLINE_3D` and `CROSSLINE_3D` has a one-to-one correspondance with trace numbers.
          Another example is `FieldRecord` and `TraceNumber`.
    Default values of `headers` and `index_headers` are ones for post-stack seismic
    (with correctly filled `INLINE_3D` and `CROSSLINE_3D` headers),
    so that post-stack cube can be loaded by providing path only.

    Each instance is basically built around `dataframe` attribute, which describes mapping from
    indexing headers to trace numbers. It is used to, for example, get all trace indices from a desired `FieldRecord`.
    `set_index` method can be called to change indexing headers of the dataframe.

    One can add stats to the instance by calling `collect_stats` method, that makes a full pass through
    the cube in order to analyze distribution of amplitudes. It also collects a number of trace examples
    into `trace_container` attribute, that can be used for later evaluation of various statistics.
    """
    #pylint: disable=attribute-defined-outside-init, too-many-instance-attributes
    def __init__(self, path, headers=None, index_headers=None, **kwargs):
        self.structured = False
        self.dataframe = None
        self.segyfile = None

        self.headers = headers or self.HEADERS_POST
        self.index_headers = index_headers or self.INDEX_POST

        super().__init__(path, **kwargs)


    # Methods of inferring dataframe and amplitude stats
    def process(self, collect_stats=False, recollect=False, **kwargs):
        """ Create dataframe based on `segy` file headers. """
        # Note that all the `segyio` structure inference is disabled
        self.segyfile = SafeIO(self.path, opener=segyio.open, mode='r', strict=False, ignore_geometry=True)
        self.segyfile.mmap()

        self.depth = len(self.segyfile.trace[0])
        self.delay = self.segyfile.header[0].get(segyio.TraceField.DelayRecordingTime)
        self.sample_rate = segyio.dt(self.segyfile) / 1000

        # Load all the headers
        dataframe = {}
        for column in self.headers:
            dataframe[column] = self.segyfile.attributes(getattr(segyio.TraceField, column))[slice(None)]

        dataframe = pd.DataFrame(dataframe)
        dataframe.reset_index(inplace=True)
        dataframe.rename(columns={'index': 'trace_index'}, inplace=True)
        self.dataframe = dataframe.set_index(self.index_headers)

        self.add_attributes()

        # Create a matrix with ones at fully-zeroes traces
        if self.index_headers == self.INDEX_POST:
            try:
                size = self.depth // 10
                slc = np.stack([self[:, :, i * size] for i in range(1, 10)], axis=-1)
                self.zero_traces = np.zeros(self.lens, dtype=np.int)
                self.zero_traces[np.std(slc, axis=-1) == 0] = 1
            except ValueError: # can't reshape
                pass

        path_meta = os.path.splitext(self.path)[0] + '.meta'
        if os.path.exists(path_meta) and not recollect:
            self.load_meta()
        elif collect_stats:
            self.collect_stats(**kwargs)

        # Store additional segy info, that is preserved in HDF5
        self.segy_path = self.path
        self.segy_text = [self.segyfile.text[i] for i in range(1 + self.segyfile.ext_headers)]
        self.add_rotation_matrix()

    def add_attributes(self):
        """ Infer info about curent index from `dataframe` attribute. """
        self.index_len = len(self.index_headers)
        self._zero_trace = np.zeros(self.depth)

        # Unique values in each of the indexing column
        self.unsorted_uniques = [np.unique(self.dataframe.index.get_level_values(i).values)
                                 for i in range(self.index_len)]
        self.uniques = [np.sort(item) for item in self.unsorted_uniques]
        self.uniques_inversed = [{v: j for j, v in enumerate(self.uniques[i])}
                                 for i in range(self.index_len)]

        self.byte_no = [getattr(segyio.TraceField, h) for h in self.index_headers]
        self.offsets = [np.min(item) for item in self.uniques]
        self.lens = [len(item) for item in self.uniques]
        self.ranges = [(np.max(item) - np.min(item) + 1) for item in self.uniques]

        self.cube_shape = np.asarray([*self.lens, self.depth])

    def collect_stats(self, spatial=True, bins=25, num_keep=5000, **kwargs):
        """ Pass through file data to collect stats:
            - min/max values.
            - q01/q99 quantiles of amplitudes in the cube.
            - certain amount of traces are stored to `trace_container` attribute.

        If `spatial` is True, makes an additional pass through the cube to obtain following:
            - min/max/mean/std for every trace - `min_matrix`, `max_matrix` and so on.
            - histogram of values for each trace: - `hist_matrix`.
            - bins for histogram creation: - `bins`.

        Parameters
        ----------
        spatial : bool
            Whether to collect additional stats.
        bins : int or str
            Number of bins or name of automatic algorithm of defining number of bins.
        num_keep : int
            Number of traces to store.
        """
        #pylint: disable=not-an-iterable
        _ = kwargs

        num_traces = len(self.segyfile.header)

        # Get min/max values, store some of the traces
        trace_container = []
        value_min, value_max = np.inf, -np.inf

        for i in tqdm(range(num_traces), desc='Finding min/max', ncols=1000):
            trace = self.segyfile.trace[i]

            trace_min, trace_max = find_min_max(trace)
            if trace_min < value_min:
                value_min = trace_min
            if trace_max > value_max:
                value_max = trace_max

            if random() < (num_keep / num_traces) and trace_min != trace_max:
                trace_container.extend(trace.tolist())
                #TODO: add dtype for storing

        # Collect more spatial stats: min, max, mean, std, histograms matrices
        if spatial:
            # Make bins
            bins = np.histogram_bin_edges(None, bins, range=(value_min, value_max)).astype(np.float)
            self.bins = bins

            # Create containers
            min_matrix, max_matrix = np.full(self.lens, np.nan), np.full(self.lens, np.nan)
            hist_matrix = np.full((*self.lens, len(bins)-1), np.nan)

            # Iterate over traces
            description = f'Collecting stats for {self.name}'
            for i in tqdm(range(num_traces), desc=description, ncols=1000):
                trace = self.segyfile.trace[i]
                header = self.segyfile.header[i]

                # i -> id in a dataframe
                keys = [header.get(field) for field in self.byte_no]
                store_key = [self.uniques_inversed[j][item] for j, item in enumerate(keys)]
                store_key = tuple(store_key)

                # For each trace, we store an entire histogram of amplitudes
                val_min, val_max = find_min_max(trace)
                min_matrix[store_key] = val_min
                max_matrix[store_key] = val_max

                if val_min != val_max:
                    histogram = np.histogram(trace, bins=bins)[0]
                    hist_matrix[store_key] = histogram

            # Restore stats from histogram
            midpoints = (bins[1:] + bins[:-1]) / 2
            probs = hist_matrix / np.sum(hist_matrix, axis=-1, keepdims=True)

            mean_matrix = np.sum(probs * midpoints, axis=-1)
            std_matrix = np.sqrt(np.sum((np.broadcast_to(midpoints, (*mean_matrix.shape, len(midpoints))) - \
                                            mean_matrix.reshape(*mean_matrix.shape, 1))**2 * probs,
                                        axis=-1))

            # Store everything into instance
            self.min_matrix, self.max_matrix = min_matrix, max_matrix
            self.mean_matrix, self.std_matrix = mean_matrix, std_matrix
            self.hist_matrix = hist_matrix
            self.zero_traces = (min_matrix == max_matrix).astype(np.int)
            self.zero_traces[np.isnan(min_matrix)] = 1

        self.value_min, self.value_max = value_min, value_max
        self.trace_container = np.array(trace_container)
        self.q001, self.q01, self.q99, self.q999 = np.quantile(trace_container, [0.001, 0.01, 0.99, 0.999])
        self.has_stats = True
        self.store_meta()

    def add_rotation_matrix(self):
        """ Add transform from INLINE/CROSSLINE corrdinates to CDP system. """
        ix_points = []
        cdp_points = []

        for _ in range(3):
            idx = np.random.randint(len(self.dataframe))
            trace = self.segyfile.header[idx]

            # INLINE_3D -> CDP_X, CROSSLINE_3D -> CDP_Y
            ix = (trace[segyio.TraceField.INLINE_3D], trace[segyio.TraceField.CROSSLINE_3D])
            cdp = (trace[segyio.TraceField.CDP_X], trace[segyio.TraceField.CDP_Y])

            ix_points.append(ix)
            cdp_points.append(cdp)

        self.rotation_matrix = cv2.getAffineTransform(np.float32(ix_points), np.float32(cdp_points))

    def lines_to_cdp(self, points):
        """ Convert lines to CDP. """
        return (self.rotation_matrix[:, :2] @ points.T + self.rotation_matrix[:, 2].reshape(2, -1)).T

    def compute_area(self, correct=True, shift=50):
        """ Compute approximate area of the cube in square kilometres.

        Parameters
        ----------
        correct : bool
            Whether to correct computed area for zero traces.
        """
        if self.headers != self.HEADERS_POST_FULL:
            raise TypeError('Geometry index must be `POST_FULL`')

        i = self.ilines[self.ilines_len // 2]
        x = self.xlines[self.xlines_len // 2]

        cdp_x, cdp_y = self.dataframe[['CDP_X', 'CDP_Y']].ix[(i, x)]
        cdp_x_delta = abs(self.dataframe[['CDP_X']].ix[(i, x + shift)][0] - cdp_x)
        cdp_y_delta = abs(self.dataframe[['CDP_Y']].ix[(i + shift, x)][0] - cdp_y)

        if cdp_x_delta == 0 and cdp_y_delta == 0:
            cdp_x_delta = abs(self.dataframe[['CDP_X']].ix[(i + shift, x)][0] - cdp_x)
            cdp_y_delta = abs(self.dataframe[['CDP_Y']].ix[(i, x + shift)][0] - cdp_y)

        cdp_x_delta /= shift
        cdp_y_delta /= shift

        ilines_km = cdp_y_delta * self.ilines_len / 1000
        xlines_km = cdp_x_delta * self.xlines_len / 1000
        area = ilines_km * xlines_km

        if correct and hasattr(self, 'zero_traces'):
            area -= (cdp_x_delta / 1000) * (cdp_y_delta / 1000) * np.sum(self.zero_traces)
        return area


    def set_index(self, index_headers, sortby=None):
        """ Change current index to a subset of loaded headers. """
        self.dataframe.reset_index(inplace=True)
        if sortby:
            self.dataframe.sort_values(index_headers, inplace=True, kind='mergesort')# the only stable sorting algorithm
        self.dataframe.set_index(index_headers, inplace=True)
        self.index_headers = index_headers
        self.add_attributes()

    # Methods to load actual data from SEG-Y
    def load_trace(self, index):
        """ Load individual trace from segyfile.
        If passed `np.nan`, returns trace of zeros.
        """
        if not np.isnan(index):
            return self.segyfile.trace.raw[int(index)]
        return self._zero_trace

    def load_traces(self, trace_indices):
        """ Stack multiple traces together. """
        return np.stack([self.load_trace(idx) for idx in trace_indices])


    @lru_cache(128, attributes='index_headers')
    def load_slide(self, loc=None, axis=0, start=None, end=None, step=1, stable=True):
        """ Create indices and load actual traces for one slide.

        If the current index is 1D, then slide is defined by `start`, `end`, `step`.
        If the current index is 2D, then slide is defined by `loc` and `axis`.

        Parameters
        ----------
        loc : int
            Number of slide to load.
        axis : int
            Number of axis to load slide along.
        start, end, step : ints
            Parameters of slice loading for 1D index.
        stable : bool
            Whether or not to use the same sorting order as in the segyfile.
        """
        if axis in [0, 1]:
            indices = self.make_slide_indices(loc=loc, start=start, end=end, step=step, axis=axis, stable=stable)
            slide = self.load_traces(indices)
        elif axis == 2:
            slide = self.segyfile.depth_slice[loc].reshape(self.lens)
        return slide

    def make_slide_indices(self, loc=None, axis=0, start=None, end=None, step=1, stable=True, return_iterator=False):
        """ Choose appropriate version of index creation for various lengths of current index.

        Parameters
        ----------
        start, end, step : ints
            Parameters of slice loading for 1d index.
        stable : bool
            Whether or not to use the same sorting order as in the segyfile.
        return_iterator : bool
            Whether to also return the same iterator that is used to index current `dataframe`.
            Can be useful for subsequent loads from the same place in various instances.
        """
        if self.index_len == 1:
            _ = loc, axis
            result = self.make_slide_indices_1d(start=start, end=end, step=step, stable=stable,
                                                return_iterator=return_iterator)
        elif self.index_len == 2:
            _ = start, end, step
            result = self.make_slide_indices_2d(loc=loc, axis=axis, stable=stable,
                                                return_iterator=return_iterator)
        elif self.index_len == 3:
            raise NotImplementedError('Yet to be done!')
        else:
            raise ValueError('Index lenght must be less than 4. ')
        return result

    def make_slide_indices_1d(self, start=None, end=None, step=1, stable=True, return_iterator=False):
        """ 1D version of index creation. """
        start = start or self.offsets[0]
        end = end or self.uniques[0][-1]

        if stable:
            iterator = self.dataframe.index[(self.dataframe.index >= start) & (self.dataframe.index <= end)]
            iterator = iterator.values[::step]
        else:
            iterator = np.arange(start, end+1, step)

        indices = self.dataframe['trace_index'].reindex(iterator, fill_value=np.nan).values

        if return_iterator:
            return indices, iterator
        return indices

    def make_slide_indices_2d(self, loc, axis=0, stable=True, return_iterator=False):
        """ 2D version of index creation. """
        other_axis = 1 - axis
        location = self.uniques[axis][loc]

        if stable:
            others = self.dataframe[self.dataframe.index.get_level_values(axis) == location]
            others = others.index.get_level_values(other_axis).values
        else:
            others = self.uniques[other_axis]

        iterator = list(zip([location] * len(others), others) if axis == 0 else zip(others, [location] * len(others)))
        indices = self.dataframe['trace_index'].reindex(iterator, fill_value=np.nan).values

        #TODO: keep only uniques, when needed, with `nan` filtering
        if stable:
            indices = np.unique(indices)

        if return_iterator:
            return indices, iterator
        return indices


    def _load_crop(self, locations):
        """ Load 3D crop from the cube.

        Parameters
        ----------
        locations : sequence of slices
            List of desired slices to load: along the first index, the second, and depth.

        Example
        -------
        If the current index is `INLINE_3D` and `CROSSLINE_3D`, then to load
        5:110 ilines, 100:1105 crosslines, 0:700 depths, locations must be::
            [slice(5, 110), slice(100, 1105), slice(0, 700)]
        """
        shape = np.array([(slc.stop - slc.start) for slc in locations])
        indices = self.make_crop_indices(locations)
        crop = self.load_traces(indices)[..., locations[-1]].reshape(shape)
        return crop

    def make_crop_indices(self, locations):
        """ Create indices for 3D crop loading. """
        iterator = list(product(*[[self.uniques[idx][i] for i in range(locations[idx].start, locations[idx].stop)]
                                  for idx in range(2)]))
        indices = self.dataframe['trace_index'].reindex(iterator, fill_value=np.nan).values
        _, unique_ind = np.unique(indices, return_index=True)
        return indices[np.sort(unique_ind, kind='stable')]

    def load_crop(self, locations, threshold=15, mode='adaptive', **kwargs):
        """ Smart choice between using :meth:`._load_crop` and stacking multiple slides created by :meth:`.load_slide`.

        Parameters
        ----------
        mode : str
            If `adaptive`, then function to load is chosen automatically.
            If `slide` or `crop`, then uses that function to load data.
        threshold : int
            Upper bound for amount of slides to load. Used only in `adaptive` mode.
        """
        _ = kwargs
        shape = np.array([(slc.stop - slc.start) for slc in locations])
        axis = np.argmin(shape)
        if mode == 'adaptive':
            if axis in [0, 1]:
                mode = 'slide' if min(shape) < threshold else 'crop'
            else:
                flag = np.prod(shape[:2]) / np.prod(self.cube_shape[:2])
                mode = 'slide' if flag > 0.1 else 'crop'

        if mode == 'slide':
            slc = locations[axis]
            if axis == 0:
                return np.stack([self.load_slide(loc, axis=axis)[locations[1], locations[2]]
                                 for loc in range(slc.start, slc.stop)], axis=axis)
            if axis == 1:
                return np.stack([self.load_slide(loc, axis=axis)[locations[0], locations[2]]
                                 for loc in range(slc.start, slc.stop)], axis=axis)
            if axis == 2:
                return np.stack([self.load_slide(loc, axis=axis)[locations[0], locations[1]]
                                 for loc in range(slc.start, slc.stop)], axis=axis)
        return self._load_crop(locations)


    def __getitem__(self, key):
        """ Retrieve amplitudes from cube. Uses the usual `Numpy` semantics for indexing 3D array. """
        key_ = list(key)
        if len(key_) != len(self.cube_shape):
            key_ += [slice(None)] * (len(self.cube_shape) - len(key_))

        key, squeeze = [], []
        for i, item in enumerate(key_):
            max_size = self.cube_shape[i]

            if isinstance(item, slice):
                slc = slice(item.start or 0, item.stop or max_size)
            elif isinstance(item, int):
                item = item if item >= 0 else max_size - item
                slc = slice(item, item + 1)
                squeeze.append(i)
            key.append(slc)

        crop = self.load_crop(key)
        if squeeze:
            crop = np.squeeze(crop, axis=tuple(squeeze))
        return crop

    # Convert SEG-Y to HDF5
<<<<<<< HEAD
    def make_hdf5(self, path_hdf5=None, postfix='', store_meta=True, cubes='ixh'):
=======
    def make_hdf5(self, path_hdf5=None, postfix='', unsafe=True):
>>>>>>> 9d4495bf
        """ Converts `.segy` cube to `.hdf5` format.

        Parameters
        ----------
        path_hdf5 : str
            Path to store converted cube. By default, new cube is stored right next to original.
        postfix : str
            Postfix to add to the name of resulting cube.
        """
        if self.index_headers != self.INDEX_POST and not unsafe:
            # Currently supports only INLINE/CROSSLINE cubes
            raise TypeError(f'Either set `unsafe=True` or set index to {self.INDEX_POST}')

        path_hdf5 = path_hdf5 or (os.path.splitext(self.path)[0] + postfix + '.hdf5')

        # Remove file, if exists: h5py can't do that
        if os.path.exists(path_hdf5):
            os.remove(path_hdf5)

        # Create file and datasets inside
        with h5py.File(path_hdf5, "a") as file_hdf5:
            if 'i' in cubes:
                cube_hdf5_i = file_hdf5.create_dataset('cube', self.cube_shape)
            if 'x' in cubes:
                cube_hdf5_x = file_hdf5.create_dataset('cube_x', self.cube_shape[[1, 2, 0]])
            if 'h' in cubes:
                cube_hdf5_h = file_hdf5.create_dataset('cube_h', self.cube_shape[[2, 0, 1]])

            # Default projection (ilines, xlines, depth) and depth-projection (depth, ilines, xlines)
            pbar = tqdm(total=self.cube_shape[0] + self.cube_shape[1], ncols=1000)

<<<<<<< HEAD
            if 'i' in cubes or 'h' in cubes:
                pbar.set_description(f'Converting {self.long_name}; ilines projection')
                for i in range(self.ilines_len):
                    slide = self.load_slide(i, stable=False)
                    if 'i' in cubes:
                        cube_hdf5_i[i, :, :] = slide.reshape(1, self.xlines_len, self.depth)
                    if 'h' in cubes:
                        cube_hdf5_h[:, i, :] = slide.T
                    pbar.update()

            # xline-oriented projection: (xlines, depth, ilines)
            if 'x' in cubes:
                pbar.set_description(f'Converting {self.long_name} to hdf5; xlines projection')
                for x in range(self.xlines_len):
                    slide = self.load_slide(x, axis=1, stable=False).T
                    cube_hdf5_x[x, :, :,] = slide
                    pbar.update()

=======
            pbar.set_description(f'Converting {self.long_name}; ilines projection')
            for i in range(self.cube_shape[0]):
                slide = self.load_slide(i, stable=False)
                cube_hdf5[i, :, :] = slide.reshape(1, self.cube_shape[1], self.cube_shape[2])
                cube_hdf5_h[:, i, :] = slide.T
                pbar.update()

            # xline-oriented projection: (xlines, depth, ilines)
            pbar.set_description(f'Converting {self.long_name} to hdf5; xlines projection')
            for x in range(self.cube_shape[1]):
                slide = self.load_slide(x, axis=1, stable=False).T
                cube_hdf5_x[x, :, :,] = slide
                pbar.update()
>>>>>>> 9d4495bf
            pbar.close()

        if store_meta:
            if not self.has_stats:
                self.collect_stats()
            self.store_meta()


    # Convenient alias
    convert_to_hdf5 = make_hdf5

class SeismicGeometryHDF5(SeismicGeometry):
    """ Class to infer information about HDF5 cubes and provide convenient methods of working with them.

    In order to initialize instance, one must supply `path` to the HDF5 cube.

    All the attributes are loaded directly from HDF5 file itself, so most of the attributes from SEG-Y file
    are preserved, with the exception of `dataframe` and `uniques`.
    """
    #pylint: disable=attribute-defined-outside-init
    def __init__(self, path, **kwargs):
        self.structured = True
        self.file_hdf5 = None

        super().__init__(path, **kwargs)

    def process(self, **kwargs):
        """ Put info from `.hdf5` groups to attributes.
        No passing through data whatsoever.
        """
        _ = kwargs
        self.file_hdf5 = h5py.File(self.path, mode='r')
        self.add_attributes()

    def add_attributes(self):
        """ Store values from `hdf5` file to attributes. """
        self.index_headers = self.INDEX_POST
        self.load_meta()
        if hasattr(self, 'lens'):
            self.cube_shape = np.asarray([self.ilines_len, self.xlines_len, self.depth]) # BC
        else:
            self.cube_shape = self.file_hdf5['cube'].shape
            self.lens = self.cube_shape
        self.has_stats = True

    # Methods to load actual data from HDF5
    def load_crop(self, locations, axis=None, **kwargs):
        """ Load 3D crop from the cube.
        Automatically chooses the fastest axis to use: as `hdf5` files store multiple copies of data with
        various orientations, some axis are faster than others depending on exact crop location and size.

        Parameters
        locations : sequence of slices
            Location to load: slices along the first index, the second, and depth.
        axis : str or int
            Identificator of the axis to use to load data.
            Can be `iline`, `xline`, `height`, `depth`, `i`, `x`, `h`, 0, 1, 2.
        """
        _ = kwargs
        if axis is None:
            shape = np.array([(slc.stop - slc.start) for slc in locations])
            axis = np.argmin(shape)
        else:
            mapping = {0: 0, 1: 1, 2: 2,
                       'i': 0, 'x': 1, 'h': 2,
                       'iline': 0, 'xline': 1, 'height': 2, 'depth': 2}
            axis = mapping[axis]

        if axis == 1 and 'cube_x' in self.file_hdf5:
            crop = self._load_x(*locations)
        elif axis == 2 and 'cube_h' in self.file_hdf5:
            crop = self._load_h(*locations)
        else: # backward compatibility
            crop = self._load_i(*locations)
        return crop

    def _load_i(self, ilines, xlines, heights):
        cube_hdf5 = self.file_hdf5['cube']
        return np.stack([self._cached_load(cube_hdf5, iline)[xlines, :][:, heights]
                         for iline in range(ilines.start, ilines.stop)])

    def _load_x(self, ilines, xlines, heights):
        cube_hdf5 = self.file_hdf5['cube_x']
        return np.stack([self._cached_load(cube_hdf5, xline)[heights, :][:, ilines].transpose([1, 0])
                         for xline in range(xlines.start, xlines.stop)], axis=1)

    def _load_h(self, ilines, xlines, heights):
        cube_hdf5 = self.file_hdf5['cube_h']
        return np.stack([self._cached_load(cube_hdf5, height)[ilines, :][:, xlines]
                         for height in range(heights.start, heights.stop)], axis=2)

    @lru_cache(128)
    def _cached_load(self, cube, loc):
        """ Load one slide of data from a certain cube projection.
        Caches the result in a thread-safe manner.
        """
        return cube[loc, :, :]

    def load_slide(self, loc, axis='iline', **kwargs):
        """ Load desired slide along desired axis. """
        _ = kwargs
        axis = self.parse_axis(axis)
        if axis == 0:
            cube = self.file_hdf5['cube']
            slide = self._cached_load(cube, loc)
        elif axis == 1:
            cube = self.file_hdf5['cube_x']
            slide = self._cached_load(cube, loc).T
        elif axis == 2:
            cube = self.file_hdf5['cube_h']
            slide = self._cached_load(cube, loc)
        return slide

    def __getitem__(self, key):
        """ Retrieve amplitudes from cube. Uses the usual `Numpy` semantics for indexing 3D array. """
        key_ = list(key)
        if len(key_) != len(self.cube_shape):
            key_ += [slice(None)] * (len(self.cube_shape) - len(key_))

        key, squeeze = [], []
        for i, item in enumerate(key_):
            max_size = self.cube_shape[i]

            if isinstance(item, slice):
                slc = slice(item.start or 0, item.stop or max_size)
            elif isinstance(item, int):
                item = item if item >= 0 else max_size - item
                slc = slice(item, item + 1)
                squeeze.append(i)
            key.append(slc)

        shape = [(slc.stop - slc.start) for slc in key]
        axis = np.argmin(shape)
        if axis == 0:
            crop = self.file_hdf5['cube'][key[0], key[1], key[2]]
        elif axis == 1:
            crop = self.file_hdf5['cube_x'][key[1], key[2], key[0]].transpose((2, 0, 1))
        elif axis == 2:
            crop = self.file_hdf5['cube_h'][key[2], key[0], key[1]].transpose((1, 2, 0))

        if squeeze:
            crop = np.squeeze(crop, axis=tuple(squeeze))
        return crop



class SeismicGeometryNPZ(SeismicGeometry):
    """ Create a Geometry instance from a `numpy`-saved file. Stores everything in memory.
    Can simultaneously work with multiple type of cube attributes, e.g. amplitudes, GLCM, RMS, etc.
    """
    #pylint: disable=attribute-defined-outside-init
    def __init__(self, path, **kwargs):
        self.structured = True
        self.file_npz = None
        self.names = None
        self.data = {}

        super().__init__(path, **kwargs)

    def process(self, order=(0, 1, 2), **kwargs):
        """ Create all the missing attributes. """
        self.index_headers = SeismicGeometry.INDEX_POST
        self.file_npz = np.load(self.path, allow_pickle=True, mmap_mode='r')

        self.names = list(self.file_npz.keys())
        self.data = {key : np.transpose(self.file_npz[key], order) for key in self.names}

        data = self.data[self.names[0]]
        self.cube_shape = np.array(data.shape)
        self.lens = self.cube_shape[:2]
        self.zero_traces = np.zeros(self.lens)

        # Attributes
        self.depth = self.cube_shape[2]
        self.delay, self.sample_rate = 0, 0
        self.value_min = np.min(data)
        self.value_max = np.max(data)
        self.q001, self.q01, self.q99, self.q999 = np.quantile(data, [0.001, 0.01, 0.99, 0.999])


    # Methods to load actual data from NPZ
    def load_crop(self, locations, names=None, **kwargs):
        """ Load 3D crop from the cube.

        Parameters
        locations : sequence of slices
            Location to load: slices along the first index, the second, and depth.
        names : sequence
            Names of data attributes to load.
        """
        _ = kwargs
        names = names or self.names[:1]
        shape = np.array([(slc.stop - slc.start) for slc in locations])
        axis = np.argmin(shape)

        crops = [self.data[key][locations[0], locations[1], locations[2]] for key in names]
        crop = np.concatenate(crops, axis=axis)
        return crop

    def load_slide(self, loc, axis='iline', **kwargs):
        """ Load desired slide along desired axis. """
        _ = kwargs
        locations = self.make_slide_locations(loc, axis)
        crop = self.load_crop(locations, names=['data'])
        return crop.squeeze()

    @property
    def nbytes(self):
        """ Size of instance in bytes. """
        return sum(sys.getsizeof(self.data[key]) for key in self.names)

    def __getattr__(self, key):
        """ Use default `object` getattr, without `.meta` magic. """
        return object.__getattribute__(self, key)

    def __getitem__(self, key):
        """ Get data from the first named array. """
        return self.data[self.names[0]][key]<|MERGE_RESOLUTION|>--- conflicted
+++ resolved
@@ -540,7 +540,6 @@
             path_hdf5 = os.path.join(os.path.dirname(self.path), 'temp.hdf5')
 
         with h5py.File(path_hdf5, 'r') as src:
-<<<<<<< HEAD
             geom = SeismicGeometry(path_spec)
             segy = geom.segyfile
 
@@ -583,39 +582,13 @@
                 # Copy all textual headers, including possible extended
                 for i in range(1 + segy.ext_headers):
                     dst_file.text[i] = segy.text[i]
+                dst_file.bin = segy.bin
 
                 for c, (i, x) in enumerate(idx):
                     dst_file.trace[c] = get_traces(i, x)
 
                 l = len(idx)
                 dst_file.header[:l] = segy.header[:l]
-                dst_file.bin = {segyio.BinField.Traces: l}
-=======
-            cube_hdf5 = src['cube']
-
-            with segyio.open(path_spec, 'r', strict=False) as segy:
-                segy.mmap()
-                spec = segyio.spec()
-                spec.sorting = int(segy.sorting)
-                spec.format = int(segy.format)
-                spec.samples = range(self.depth)
-                spec.ilines = self.ilines
-                spec.xlines = self.xlines
-
-                with segyio.create(path_segy, spec) as dst_file:
-                    # Copy all textual headers, including possible extended
-                    for i in range(1 + segy.ext_headers):
-                        dst_file.text[i] = segy.text[i]
-                    dst_file.bin = segy.bin
-
-                    c = 0
-                    for i, _ in tqdm(enumerate(spec.ilines)):
-                        for x, _ in enumerate(spec.xlines):
-                            dst_file.header[c] = segy.header[c]
-                            dst_file.trace[c] = cube_hdf5[i, x, :]
-                            c += 1
-                    dst_file.bin = {segyio.BinField.Traces: c}
->>>>>>> 9d4495bf
 
         if remove_hdf5:
             os.remove(path_hdf5)
@@ -1195,11 +1168,7 @@
         return crop
 
     # Convert SEG-Y to HDF5
-<<<<<<< HEAD
-    def make_hdf5(self, path_hdf5=None, postfix='', store_meta=True, cubes='ixh'):
-=======
-    def make_hdf5(self, path_hdf5=None, postfix='', unsafe=True):
->>>>>>> 9d4495bf
+    def make_hdf5(self, path_hdf5=None, postfix='', unsafe=True, store_meta=True, cubes='ixh'):
         """ Converts `.segy` cube to `.hdf5` format.
 
         Parameters
@@ -1231,7 +1200,6 @@
             # Default projection (ilines, xlines, depth) and depth-projection (depth, ilines, xlines)
             pbar = tqdm(total=self.cube_shape[0] + self.cube_shape[1], ncols=1000)
 
-<<<<<<< HEAD
             if 'i' in cubes or 'h' in cubes:
                 pbar.set_description(f'Converting {self.long_name}; ilines projection')
                 for i in range(self.ilines_len):
@@ -1250,21 +1218,6 @@
                     cube_hdf5_x[x, :, :,] = slide
                     pbar.update()
 
-=======
-            pbar.set_description(f'Converting {self.long_name}; ilines projection')
-            for i in range(self.cube_shape[0]):
-                slide = self.load_slide(i, stable=False)
-                cube_hdf5[i, :, :] = slide.reshape(1, self.cube_shape[1], self.cube_shape[2])
-                cube_hdf5_h[:, i, :] = slide.T
-                pbar.update()
-
-            # xline-oriented projection: (xlines, depth, ilines)
-            pbar.set_description(f'Converting {self.long_name} to hdf5; xlines projection')
-            for x in range(self.cube_shape[1]):
-                slide = self.load_slide(x, axis=1, stable=False).T
-                cube_hdf5_x[x, :, :,] = slide
-                pbar.update()
->>>>>>> 9d4495bf
             pbar.close()
 
         if store_meta:
