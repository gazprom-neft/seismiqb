--- conflicted
+++ resolved
@@ -14,15 +14,10 @@
 import h5py
 import segyio
 import cv2
-
-<<<<<<< HEAD
-from .hdf5_storage import StorageHDF5
-from .utils import lru_cache, find_min_max, file_print, parse_axis,\
-                   SafeIO, compute_attribute, make_axis_grid, fill_defaults
-=======
+from scipy.ndimage import zoom
+
 from .utils import find_min_max, file_print, attr_filter, make_axis_grid, infer_tuple
 from .utility_classes import lru_cache, SafeIO
->>>>>>> 62e4debf
 from .plotters import plot_image
 
 
@@ -264,9 +259,23 @@
             return (array - self.value_min) / scale
         raise ValueError('Wrong mode', mode)
 
+
+    def parse_axis(self, axis):
+        """ Convert string representation of an axis into integer, if needed. """
+        if isinstance(axis, str):
+            if axis in self.index_headers:
+                axis = self.index_headers.index(axis)
+            elif axis in ['i', 'il', 'iline']:
+                axis = 0
+            elif axis in ['x', 'xl', 'xline']:
+                axis = 1
+            elif axis in ['h', 'height', 'depth']:
+                axis = 2
+        return axis
+
     def make_slide_locations(self, loc, axis=0):
         """ Create locations (sequence of locations for each axis) for desired slide along desired axis. """
-        axis = parse_axis(axis, self.index_headers)
+        axis = self.parse_axis(axis)
 
         locations = [slice(0, item) for item in self.cube_shape]
         locations[axis] = slice(loc, loc + 1)
@@ -357,28 +366,30 @@
     def reset_cache(self):
         """ Clear cached slides. """
         if self.structured is False:
-            self.load_slide.reset(instance=self)
+            method = self.load_slide
         else:
-            self.file_hdf5.reset()
+            method = self._cached_load
+        method.reset(instance=self)
 
     @property
     def cache_length(self):
         """ Total amount of cached slides. """
         if self.structured is False:
-            length = len(self.load_slide.cache()[self])
+            method = self.load_slide
         else:
-            length = self.file_hdf5.cache_length
-        return length
+            method = self._cached_load
+
+        return len(method.cache()[self])
 
     @property
     def cache_size(self):
         """ Total size of cached slides. """
         if self.structured is False:
-            items = self.load_slide.cache()[self].values()
+            method = self.load_slide
         else:
-            items = self.file_hdf5.cache_items
-
-        return sum(item.nbytes / (1024 ** 3) for item in items)
+            method = self._cached_load
+
+        return sum(item.nbytes / (1024 ** 3) for item in method.cache()[self].values())
 
     @property
     def nbytes(self):
@@ -465,7 +476,7 @@
         stable : bool
             Whether or not to use the same sorting order as in the segyfile.
         """
-        axis = parse_axis(axis, self.index_headers)
+        axis = self.parse_axis(axis)
         slide = self.load_slide(loc=loc, start=start, end=end, step=step, axis=axis, stable=stable)
         xticks = list(range(slide.shape[0]))
         yticks = list(range(slide.shape[1]))
@@ -532,13 +543,13 @@
 
     # Convert HDF5 to SEG-Y
     def make_sgy(self, path_hdf5=None, path_spec=None, postfix='',
-                 remove_hdf5=False, zip_result=True, path_segy=None, pbar=False):
-        """ Convert POST-STACK HDF5 cube to SEG-Y format with current geometry spec.
+                 remove_hdf5=False, zip_result=True, path_segy=None):
+        """ Convert HDF5 cube to SEG-Y format with current geometry spec.
 
         Parameters
         ----------
         path_hdf5 : str
-            Path to load hdf5 file from.
+            Path to load hdf5 file from. File must have a `cube` key where cube data is stored.
         path_spec : str
             Path to load segy file from with geometry spec.
         path_segy : str
@@ -557,36 +568,31 @@
         if path_hdf5 is None:
             path_hdf5 = os.path.join(os.path.dirname(self.path), 'temp.hdf5')
 
-        file_hdf5 = StorageHDF5(path_hdf5, mode='r')
-        geometry = SeismicGeometry(path_spec)
-
-        segy = geometry.segyfile
-        spec = segyio.spec()
-        spec.sorting = segyio.TraceSortingFormat.INLINE_SORTING
-        spec.format = int(segy.format)
-        spec.samples = range(self.depth)
-
-        idx = np.stack(geometry.dataframe.index)
-        ilines, xlines = self.load_meta_item('ilines'), self.load_meta_item('xlines')
-
-        i_enc = {num: k for k, num in enumerate(ilines)}
-        x_enc = {num: k for k, num in enumerate(xlines)}
-
-        spec.ilines = ilines
-        spec.xlines = xlines
-
-        with segyio.create(path_segy, spec) as dst_file:
-            # Copy all textual headers, including possible extended
-            for i in range(1 + segy.ext_headers):
-                dst_file.text[i] = segy.text[i]
-
-            for c, (i, x) in enumerate(tqdm(idx, disable=(not pbar))):
-                locs = [i_enc[i], x_enc[x], slice(None)]
-                dst_file.header[c] = segy.header[c]
-                dst_file.trace[c] = file_hdf5[locs]
-
-            dst_file.bin = segy.bin
-            dst_file.bin[segyio.BinField.Traces] = len(idx)
+        with h5py.File(path_hdf5, 'r') as src:
+            cube_hdf5 = src['cube']
+
+            with segyio.open(path_spec, 'r', strict=False) as segy:
+                segy.mmap()
+                spec = segyio.spec()
+                spec.sorting = int(segy.sorting)
+                spec.format = int(segy.format)
+                spec.samples = range(self.depth)
+                spec.ilines = self.ilines
+                spec.xlines = self.xlines
+
+                with segyio.create(path_segy, spec) as dst_file:
+                    # Copy all textual headers, including possible extended
+                    for i in range(1 + segy.ext_headers):
+                        dst_file.text[i] = segy.text[i]
+                    dst_file.bin = segy.bin
+
+                    c = 0
+                    for i, _ in tqdm(enumerate(spec.ilines)):
+                        for x, _ in enumerate(spec.xlines):
+                            dst_file.header[c] = segy.header[c]
+                            dst_file.trace[c] = cube_hdf5[i, x, :]
+                            c += 1
+                    dst_file.bin = {segyio.BinField.Traces: c}
 
         if remove_hdf5:
             os.remove(path_hdf5)
@@ -602,7 +608,7 @@
         lines = (inverse_matrix @ points.T - inverse_matrix @ self.rotation_matrix[:, 2].reshape(2, -1)).T
         return np.rint(lines)
 
-    def compute_attribute(self, locations=None, window=10, attribute='semblance', device='cpu'):
+    def apply_conv(self, locations=None, points=None, window=10, stride=1, attribute='semblance'):
         """ Compute attribute on cube.
 
         Parameters
@@ -624,48 +630,99 @@
         np.ndarray
             array of the shape corresponding to locations
         """
+        if isinstance(window, int):
+            window = np.ones(3, dtype=np.int32) * window
+        if isinstance(stride, int):
+            stride = np.ones(3, dtype=np.int32) * stride
         if locations is None:
             locations = [slice(0, self.cube_shape[i]) for i in range(3)]
-        data = self.file_hdf5[locations]
-
-        return compute_attribute(data, window, device, attribute)
-
-    def create_attribute_hdf5(self, attr, dst, chunk_shape=None, chunk_stride=None, window=10,
-                              agg=None, projections='ixh', pbar=False, device='cpu'):
+
+        if points is not None:
+            for i in range(3):
+                start = locations[i].start or 0
+                stop = locations[i].stop or self.cube_shape[i]
+                points = points[points[:, i] >= start]
+                points = points[points[:, i] < stop]
+                points[:, i] -= start
+            stride = np.ones(3, dtype='int32')
+
+        cube = self.file_hdf5['cube'][locations[0], locations[1], locations[2]]
+        window = np.minimum(np.array(window), cube.shape)
+
+        shape = np.ceil(np.array(cube.shape) / np.array(stride)).astype(int)
+        result = np.full(shape, np.nan, dtype='float32')
+
+        if points is None:
+            points = np.stack(np.meshgrid(*[range(cube.shape[i]) for i in range(3)]), axis=-1).reshape(-1, 3)
+        if isinstance(points, list):
+            points = np.array(points)
+
+        attr = attr_filter(cube, result, window, stride, points, attribute)
+        if np.any(stride > 1):
+            attr = zoom(attr, np.array(cube.shape) / np.array(attr.shape))
+        return attr
+
+    def create_hdf5(self, path_hdf5, src, chunk_shape=None, stride=None, pbar=False):
         """ Create hdf5 file from np.ndarray or with geological attribute.
 
         Parameters
         ----------
         path_hdf5 : str
 
-        src : np.ndarray, iterable or str
-            If `str`, must be a name of the attribute to compute.
-            If 'iterable, items must be tuples (coord of chunk, chunk).
+        src : np.ndarray or str
+            if `str`, must be a name of the attribute to compute.
         chunk_shape : int, tuple or None
-            Shape of chunks.
-        chunk_stride : int
-            Stride for chunks.
+            shape of chunks.
+        stride : int
+            stride for chunks
         pbar : bool
-            Progress bar.
-        """
-        shape = self.cube_shape
-
-        chunk_shape = fill_defaults(chunk_shape, shape)
-        chunk_stride = fill_defaults(chunk_stride, chunk_shape)
-
-        grid = [make_axis_grid((0, shape[i]), chunk_stride[i], shape[i], chunk_shape[i] ) for i in range(3)]
-
-        def _iterator():
-            for coord in itertools.product(*grid):
-                locations = [slice(coord[i], coord[i] + chunk_shape[i]) for i in range(3)]
-                yield coord, self.compute_attribute(locations, window, attribute=attr, device=device)
-        chunks = _iterator()
-        total = np.prod([len(item) for item in grid])
-        chunks = tqdm(chunks, total=total) if pbar else chunks
-        return StorageHDF5.create_file_from_iterable(chunks, self.cube_shape, chunk_shape,
-                                                     chunk_stride, dst=dst, agg=agg, projection='ixh')
-
-        # self.store_meta(path_meta)
+            progress bar
+        """
+        chunks = []
+
+        chunk_shape = infer_tuple(chunk_shape, self.cube_shape)
+        stride = infer_tuple(stride, chunk_shape)
+
+        grid = [make_axis_grid(
+            (0, self.cube_shape[i]),
+            stride[i], self.cube_shape[i], chunk_shape[i]
+        ) for i in range(3)]
+
+        if isinstance(src, np.ndarray):
+            if (src.shape != self.cube_shape).all():
+                raise ValueError(f'src has shape {src.shape} but must have {self.cube_shape}')
+            chunks += [[(0, 0, 0), src]]
+            chunk_shape = self.cube_shape
+            total = 1
+        elif isinstance(src, str):
+            def _attribute():
+                for coord in itertools.product(*grid):
+                    locations = [slice(coord[i], coord[i] + chunk_shape[i]) for i in range(3)]
+                    yield [coord, self.apply_conv(locations, attribute=src)]
+            chunks = _attribute()
+            total = np.prod([len(item) for item in grid])
+
+        if os.path.exists(path_hdf5):
+            os.remove(path_hdf5)
+
+        with h5py.File(path_hdf5, "a") as file_hdf5:
+            cube_hdf5 = file_hdf5.create_dataset('cube', self.cube_shape)
+            cube_hdf5_x = file_hdf5.create_dataset('cube_x', self.cube_shape[[1, 2, 0]])
+            cube_hdf5_h = file_hdf5.create_dataset('cube_h', self.cube_shape[[2, 0, 1]])
+            _chunks = tqdm(chunks, total=total) if pbar else chunks
+
+            for (iline, xline, height), chunk in _chunks:
+                slc = (
+                    slice(iline, min(iline+chunk_shape[0], self.cube_shape[0])),
+                    slice(xline, min(xline+chunk_shape[1], self.cube_shape[1])),
+                    slice(height, min(height+chunk_shape[2], self.cube_shape[2]))
+                )
+                cube_hdf5[slc[0], slc[1], slc[2]] = chunk
+                cube_hdf5_x[slc[1], slc[2], slc[0]] = chunk.transpose((1, 2, 0))
+                cube_hdf5_h[slc[2], slc[0], slc[1]] = chunk.transpose((2, 0, 1))
+
+        path_meta = os.path.splitext(path_hdf5)[0] + '.meta'
+        self.store_meta(path_meta)
 
 
 
@@ -767,7 +824,7 @@
 
         self.cube_shape = np.asarray([*self.lens, self.depth])
 
-    def collect_stats(self, spatial=True, bins=25, num_keep=5000, pbar=True, **kwargs):
+    def collect_stats(self, spatial=True, bins=25, num_keep=5000, **kwargs):
         """ Pass through file data to collect stats:
             - min/max values.
             - q01/q99 quantiles of amplitudes in the cube.
@@ -796,7 +853,7 @@
         trace_container = []
         value_min, value_max = np.inf, -np.inf
 
-        for i in tqdm(range(num_traces), desc='Finding min/max', ncols=1000, disable=(not pbar)):
+        for i in tqdm(range(num_traces), desc='Finding min/max', ncols=1000):
             trace = self.segyfile.trace[i]
 
             trace_min, trace_max = find_min_max(trace)
@@ -821,7 +878,7 @@
 
             # Iterate over traces
             description = f'Collecting stats for {self.name}'
-            for i in tqdm(range(num_traces), desc=description, ncols=1000, disable=(not pbar)):
+            for i in tqdm(range(num_traces), desc=description, ncols=1000):
                 trace = self.segyfile.trace[i]
                 header = self.segyfile.header[i]
 
@@ -1046,7 +1103,7 @@
         5:110 ilines, 100:1105 crosslines, 0:700 depths, locations must be::
             [slice(5, 110), slice(100, 1105), slice(0, 700)]
         """
-        shape = np.array([((slc.stop or stop) - (slc.start or 0)) for slc, stop in zip(locations, self.cube_shape)])
+        shape = np.array([(slc.stop - slc.start) for slc in locations])
         indices = self.make_crop_indices(locations)
         crop = self.load_traces(indices)[..., locations[-1]].reshape(shape)
         return crop
@@ -1071,7 +1128,7 @@
             Upper bound for amount of slides to load. Used only in `adaptive` mode.
         """
         _ = kwargs
-        shape = np.array([((slc.stop or stop) - (slc.start or 0)) for slc, stop in zip(locations, self.cube_shape)])
+        shape = np.array([(slc.stop - slc.start) for slc in locations])
         axis = np.argmin(shape)
         if mode == 'adaptive':
             if axis in [0, 1]:
@@ -1118,7 +1175,7 @@
         return crop
 
     # Convert SEG-Y to HDF5
-    def make_hdf5(self, path_hdf5=None, postfix='', unsafe=True, store_meta=True, projections='ixh', pbar=True):
+    def make_hdf5(self, path_hdf5=None, postfix='', unsafe=True):
         """ Converts `.segy` cube to `.hdf5` format.
 
         Parameters
@@ -1128,10 +1185,6 @@
         postfix : str
             Postfix to add to the name of resulting cube.
         """
-
-        cube_keys = {'i': 'cube_i', 'x': 'cube_x', 'h': 'cube_h'}
-        axes = {'i': [0, 1, 2], 'x': [1, 2, 0], 'h': [2, 0, 1]}
-
         if self.index_headers != self.INDEX_POST and not unsafe:
             # Currently supports only INLINE/CROSSLINE cubes
             raise TypeError(f'Either set `unsafe=True` or set index to {self.INDEX_POST}')
@@ -1143,44 +1196,32 @@
             os.remove(path_hdf5)
 
         # Create file and datasets inside
-        with h5py.File(path_hdf5, "w-") as file_hdf5:
-            cube_hdf5 = {
-                cube_keys[p]: file_hdf5.create_dataset(cube_keys[p], self.cube_shape[axes[p]]) for p in projections
-            }
+        with h5py.File(path_hdf5, "a") as file_hdf5:
+            cube_hdf5 = file_hdf5.create_dataset('cube', self.cube_shape)
+            cube_hdf5_x = file_hdf5.create_dataset('cube_x', self.cube_shape[[1, 2, 0]])
+            cube_hdf5_h = file_hdf5.create_dataset('cube_h', self.cube_shape[[2, 0, 1]])
 
             # Default projection (ilines, xlines, depth) and depth-projection (depth, ilines, xlines)
-            total = 0
-            if 'i' in projections:
-                total += self.cube_shape[0]
-            if 'x' in projections:
-                total += self.cube_shape[1]
-            progress_bar = tqdm(total=total, ncols=1000, disable=(not pbar))
-
-            progress_bar.set_description(f'Converting {self.long_name}; ilines projection')
+            pbar = tqdm(total=self.cube_shape[0] + self.cube_shape[1], ncols=1000)
+
+            pbar.set_description(f'Converting {self.long_name}; ilines projection')
             for i in range(self.cube_shape[0]):
                 slide = self.load_slide(i, stable=False)
-                if 'i' in projections:
-                    cube_hdf5['cube_i'][i, :, :] = slide.reshape(1, self.cube_shape[1], self.cube_shape[2])
-                if 'h' in projections:
-                    cube_hdf5['cube_h'][:, i, :] = slide.T
-                progress_bar.update()
+                cube_hdf5[i, :, :] = slide.reshape(1, self.cube_shape[1], self.cube_shape[2])
+                cube_hdf5_h[:, i, :] = slide.T
+                pbar.update()
 
             # xline-oriented projection: (xlines, depth, ilines)
-            if 'x' in projections:
-                progress_bar.set_description(f'Converting {self.long_name} to hdf5; xlines projection')
-                for x in range(self.cube_shape[1]):
-                    slide = self.load_slide(x, axis=1, stable=False).T
-                    cube_hdf5['cube_x'][x, :, :,] = slide
-                    progress_bar.update()
-            progress_bar.close()
-
-        if store_meta:
-            if not self.has_stats:
-                self.collect_stats(pbar=pbar)
-
-            path_meta = os.path.splitext(path_hdf5)[0] + '.meta'
-            self.store_meta(path_meta)
-
+            pbar.set_description(f'Converting {self.long_name} to hdf5; xlines projection')
+            for x in range(self.cube_shape[1]):
+                slide = self.load_slide(x, axis=1, stable=False).T
+                cube_hdf5_x[x, :, :,] = slide
+                pbar.update()
+            pbar.close()
+
+        if not self.has_stats:
+            self.collect_stats()
+        self.store_meta()
 
 
     # Convenient alias
@@ -1206,7 +1247,7 @@
         No passing through data whatsoever.
         """
         _ = kwargs
-        self.file_hdf5 = StorageHDF5(self.path, mode='r') # h5py.File(self.path, mode='r')
+        self.file_hdf5 = h5py.File(self.path, mode='r')
         self.add_attributes()
 
     def add_attributes(self):
@@ -1216,7 +1257,7 @@
         if hasattr(self, 'lens'):
             self.cube_shape = np.asarray([self.ilines_len, self.xlines_len, self.depth]) # BC
         else:
-            self.cube_shape = self.file_hdf5.shape
+            self.cube_shape = self.file_hdf5['cube'].shape
             self.lens = self.cube_shape
         self.has_stats = True
 
@@ -1233,15 +1274,91 @@
             Identificator of the axis to use to load data.
             Can be `iline`, `xline`, `height`, `depth`, `i`, `x`, `h`, 0, 1, 2.
         """
-        return self.file_hdf5.load_crop(locations, axis, **kwargs)
+        if axis is None:
+            shape = np.array([(slc.stop - slc.start) for slc in locations])
+            axis = np.argmin(shape)
+        else:
+            mapping = {0: 0, 1: 1, 2: 2,
+                       'i': 0, 'x': 1, 'h': 2,
+                       'iline': 0, 'xline': 1, 'height': 2, 'depth': 2}
+            axis = mapping[axis]
+
+        if axis == 1 and 'cube_x' in self.file_hdf5:
+            crop = self._load_x(*locations, **kwargs)
+        elif axis == 2 and 'cube_h' in self.file_hdf5:
+            crop = self._load_h(*locations, **kwargs)
+        else: # backward compatibility
+            crop = self._load_i(*locations, **kwargs)
+        return crop
+
+    def _load_i(self, ilines, xlines, heights, **kwargs):
+        cube_hdf5 = self.file_hdf5['cube']
+        return np.stack([self._cached_load(cube_hdf5, iline, **kwargs)[xlines, :][:, heights]
+                         for iline in range(ilines.start, ilines.stop)])
+
+    def _load_x(self, ilines, xlines, heights, **kwargs):
+        cube_hdf5 = self.file_hdf5['cube_x']
+        return np.stack([self._cached_load(cube_hdf5, xline, **kwargs)[heights, :][:, ilines].transpose([1, 0])
+                         for xline in range(xlines.start, xlines.stop)], axis=1)
+
+    def _load_h(self, ilines, xlines, heights, **kwargs):
+        cube_hdf5 = self.file_hdf5['cube_h']
+        return np.stack([self._cached_load(cube_hdf5, height, **kwargs)[ilines, :][:, xlines]
+                         for height in range(heights.start, heights.stop)], axis=2)
+
+    @lru_cache(128)
+    def _cached_load(self, cube, loc, **kwargs):
+        """ Load one slide of data from a certain cube projection.
+        Caches the result in a thread-safe manner.
+        """
+        _ = kwargs
+        return cube[loc, :, :]
 
     def load_slide(self, loc, axis='iline', **kwargs):
         """ Load desired slide along desired axis. """
-        return self.file_hdf5.load_slide(loc, axis, **kwargs)
+        axis = self.parse_axis(axis)
+
+        if axis == 0:
+            cube = self.file_hdf5['cube']
+            slide = self._cached_load(cube, loc, **kwargs)
+        elif axis == 1:
+            cube = self.file_hdf5['cube_x']
+            slide = self._cached_load(cube, loc, **kwargs).T
+        elif axis == 2:
+            cube = self.file_hdf5['cube_h']
+            slide = self._cached_load(cube, loc, **kwargs)
+        return slide
 
     def __getitem__(self, key):
         """ Retrieve amplitudes from cube. Uses the usual `Numpy` semantics for indexing 3D array. """
-        return self.file_hdf5[key]
+        key_ = list(key)
+        if len(key_) != len(self.cube_shape):
+            key_ += [slice(None)] * (len(self.cube_shape) - len(key_))
+
+        key, squeeze = [], []
+        for i, item in enumerate(key_):
+            max_size = self.cube_shape[i]
+
+            if isinstance(item, slice):
+                slc = slice(item.start or 0, item.stop or max_size)
+            elif isinstance(item, int):
+                item = item if item >= 0 else max_size - item
+                slc = slice(item, item + 1)
+                squeeze.append(i)
+            key.append(slc)
+
+        shape = [(slc.stop - slc.start) for slc in key]
+        axis = np.argmin(shape)
+        if axis == 0:
+            crop = self.file_hdf5['cube'][key[0], key[1], key[2]]
+        elif axis == 1:
+            crop = self.file_hdf5['cube_x'][key[1], key[2], key[0]].transpose((2, 0, 1))
+        elif axis == 2:
+            crop = self.file_hdf5['cube_h'][key[2], key[0], key[1]].transpose((1, 2, 0))
+
+        if squeeze:
+            crop = np.squeeze(crop, axis=tuple(squeeze))
+        return crop
 
 
 
