""" Horizon class and metrics. """
#pylint: disable=too-many-lines, import-error
import os
from copy import copy
from itertools import product
from textwrap import dedent

import numpy as np
import pandas as pd
import h5py
from numba import njit, prange

import cv2
from scipy.ndimage.morphology import binary_fill_holes, binary_erosion
from scipy.ndimage import find_objects
from scipy.spatial import Delaunay
from skimage.measure import label

import plotly
import plotly.figure_factory as ff

from .utils import round_to_array, groupby_mean, groupby_min, groupby_max, HorizonSampler, filter_simplices
from .plotters import plot_image



class UnstructuredHorizon:
    """  Contains unstructured horizon.

    Initialized from `storage` and `geometry`, where `storage` is a csv-like file.

    The main inner storage is `dataframe`, that is a mapping from indexing headers to horizon depth.
    Since the index of that dataframe is the same, as the index of dataframe of a geometry, these can be combined.

    UnstructuredHorizon provides following features:
        - Method `add_to_mask` puts 1's on the location of a horizon inside provided `background`.

        - `get_cube_values` allows to cut seismic data along the horizon: that data can be used to evaluate
          horizon quality.

        - Few of visualization methods: view from above, slices along iline/xline axis, etc.

    There is a lazy method creation in place: the first person who needs them would need to code them.
    """
    CHARISMA_SPEC = ['INLINE', '_', 'INLINE_3D', 'XLINE', '__', 'CROSSLINE_3D', 'CDP_X', 'CDP_Y', 'height']
    REDUCED_CHARISMA_SPEC = ['INLINE_3D', 'CROSSLINE_3D', 'height']

    FBP_SPEC = ['FieldRecord', 'TraceNumber', 'file_id', 'FIRST_BREAK_TIME']

    def __init__(self, storage, geometry, name=None, **kwargs):
        # Meta information
        self.path = None
        self.name = name
        self.format = None

        # Storage
        self.dataframe = None
        self.attached = False

        # Heights information
        self.h_min, self.h_max = None, None
        self.h_mean, self.h_std = None, None

        # Attributes from geometry
        self.geometry = geometry
        self.cube_name = geometry.name

        # Check format of storage, then use it to populate attributes
        if isinstance(storage, str):
            # path to csv-like file
            self.format = 'file'

        elif isinstance(storage, pd.DataFrame):
            # points-like dataframe
            self.format = 'dataframe'

        elif isinstance(storage, np.ndarray) and storage.ndim == 2 and storage.shape[1] == 3:
            # array with row in (iline, xline, height) format
            self.format = 'points'

        getattr(self, 'from_{}'.format(self.format))(storage, **kwargs)


    def from_points(self, points, **kwargs):
        """ Not needed. """


    def from_dataframe(self, dataframe, attach=True, height_prefix='height', transform=False):
        """ Load horizon data from dataframe.

        Parameters
        ----------
        attack : bool
            Whether to store horizon data in common dataframe inside `geometry` attributes.
        transform : bool
            Whether to transform line coordinates to the cubic ones.
        height_prefix : str
            Column name with height.
        """
        if transform:
            dataframe[height_prefix] = (dataframe[height_prefix] - self.geometry.delay) / self.geometry.sample_rate
        dataframe.rename(columns={height_prefix: self.name}, inplace=True)
        dataframe.set_index(self.geometry.index_headers, inplace=True)
        self.dataframe = dataframe

        self.h_min, self.h_max = self.dataframe.min().values[0], self.dataframe.max().values[0]
        self.h_mean, self.h_std = self.dataframe.mean().values[0], self.dataframe.std().values[0]

        if attach:
            self.attach()


    def from_file(self, path, names=None, columns=None, height_prefix='height', reader_params=None, **kwargs):
        """ Init from path to csv-like file.

        Parameters
        ----------
        names : sequence of str
            Names of columns in file.
        columns : sequence of str
            Names of columns to actually load.
        height_prefix : str
            Column name with height.
        reader_params : None or dict
            Additional parameters for file reader.
        """
        #pylint: disable=anomalous-backslash-in-string
        _ = kwargs
        if names is None:
            with open(path) as file:
                line_len = len(file.readline().split(' '))
            if line_len == 3:
                names = UnstructuredHorizon.REDUCED_CHARISMA_SPEC
            elif line_len == 9:
                names = UnstructuredHorizon.CHARISMA_SPEC
        columns = columns or self.geometry.index_headers + [height_prefix]

        self.path = path
        self.name = os.path.basename(path)

        defaults = {'sep': '\s+'}
        reader_params = reader_params or {}
        reader_params = {**defaults, **reader_params}
        df = pd.read_csv(path, names=names, usecols=columns, **reader_params)

        # Convert coordinates of horizons to the one that present in cube geometry
        # df[columns] = np.rint(df[columns]).astype(np.int64)
        df[columns] = df[columns].astype(np.int64)
        for i, idx in enumerate(self.geometry.index_headers):
            df[idx] = round_to_array(df[idx].values, self.geometry.uniques[i])

        self.from_dataframe(df, transform=True, height_prefix=columns[-1])

    def attach(self):
        """ Store horizon data in common dataframe inside `geometry` attributes. """
        if not hasattr(self.geometry, 'horizons'):
            self.geometry.horizons = pd.DataFrame(index=self.geometry.dataframe.index)

        self.geometry.horizons = pd.merge(self.geometry.horizons, self.dataframe,
                                          left_index=True, right_index=True,
                                          how='left')
        self.attached = True


    def add_to_mask(self, mask, locations=None, width=3, alpha=1, iterator=None, **kwargs):
        """ Add horizon to a background.
        Note that background is changed in-place.

        Parameters
        ----------
        mask : ndarray
            Background to add horizon to.
        locations : sequence of arrays
            List of desired locations to load: along the first index, the second, and depth.
        width : int
            Width of an added horizon.
        iterator : None or sequence
            If provided, indices to use to load height from dataframe.
        """
        _ = kwargs
        low = width // 2
        high = max(width - low, 0)

        shift_1, shift_2, h_min = [slc.start for slc in locations]
        h_max = locations[-1].stop

        if iterator is None:
            # Usual case
            iterator = list(product(*[[self.geometry.uniques[idx][i]
                                       for i in range(locations[idx].start, locations[idx].stop)]
                                      for idx in range(2)]))
            idx_iterator = np.array(list(product(*[list(range(slc.start, slc.stop)) for slc in locations[:2]])))
            idx_1 = idx_iterator[:, 0] - shift_1
            idx_2 = idx_iterator[:, 1] - shift_2

        else:
            #TODO: remove this and make separate method inside `SeismicGeometry` for loading data with same iterator
            #TODO: think about moving horizons to `geometry` attributes altogether..
            # Currently, used in `show_slide` only:
            axis = np.argmin(np.array([len(np.unique(np.array(iterator)[:, idx])) for idx in range(2)]))
            loc = iterator[axis][0]
            other_axis = 1 - axis

            others = self.geometry.dataframe[self.geometry.dataframe.index.get_level_values(axis) == loc]
            others = others.index.get_level_values(other_axis).values
            others_iterator = np.array([np.where(others == item[other_axis])[0][0] for item in iterator])

            idx_1 = np.zeros_like(others_iterator) if axis == 0 else others_iterator
            idx_2 = np.zeros_like(others_iterator) if axis == 1 else others_iterator


        heights = self.dataframe[self.name].reindex(iterator, fill_value=np.nan).values.astype(np.int32)

        # Filter labels based on height
        heights_mask = np.asarray((np.isnan(heights) == False) & # pylint: disable=singleton-comparison
                                  (heights >= h_min + low) &
                                  (heights <= h_max - high)).nonzero()[0]

        idx_1 = idx_1[heights_mask]
        idx_2 = idx_2[heights_mask]
        heights = heights[heights_mask]
        heights -= (h_min + low)

        # Place values on current heights and shift them one unit below.
        for _ in range(width):
            mask[idx_1, idx_2, heights] = alpha
            heights += 1
        return mask

    # Methods to implement in the future
    def filter_points(self, **kwargs):
        """ Remove points that correspond to bad traces, e.g. zero traces. """

    def merge(self, **kwargs):
        """ Merge two instances into one. """

    def get_cube_values(self, **kwargs):
        """ Get cube values along the horizon.
        Can be easily done via subsequent `segyfile.depth_slice` and `reshape`.
        """

    def dump(self, **kwargs):
        """ Save the horizon to the disk. """

    def __str__(self):
        msg = f"""
        Horizon {self.name} for {self.cube_name}
        Depths range:           {self.h_min} to {self.h_max}
        Depths mean:            {self.h_mean:.6}
        Depths std:             {self.h_std:.6}
        Length:                 {len(self.dataframe)}
        """
        return dedent(msg)


    # Visualization
    def show_slide(self, loc, width=3, axis=0, stable=True, order_axes=None, **kwargs):
        """ Show slide with horizon on it.

        Parameters
        ----------
        loc : int
            Number of slide to load.
        axis : int
            Number of axis to load slide along.
        stable : bool
            Whether or not to use the same sorting order as in the segyfile.
        """
        # Make `locations` for slide loading
        axis = self.geometry.parse_axis(axis)
        locations = self.geometry.make_slide_locations(loc, axis=axis)
        shape = np.array([(slc.stop - slc.start) for slc in locations])

        # Create the same indices, as for seismic slide loading
        #TODO: make slide indices shareable
        seismic_slide = self.geometry.load_slide(loc=loc, axis=axis, stable=stable)
        _, iterator = self.geometry.make_slide_indices(loc=loc, axis=axis, stable=stable, return_iterator=True)
        shape[1 - axis] = -1

        # Create mask with horizon
        mask = np.zeros_like(seismic_slide.reshape(shape))
        mask = self.add_to_mask(mask, locations, width=width, iterator=iterator if stable else None)
        seismic_slide, mask = np.squeeze(seismic_slide), np.squeeze(mask)

        # set defaults if needed and plot the slide
        kwargs = {
            'mode': 'overlap',
            'title': (f'U-horizon `{self.name}` on `{self.geometry.name}`' + '\n ' +
                      f'{self.geometry.index_headers[axis]} {loc} out of {self.geometry.lens[axis]}'),
            'xlabel': self.geometry.index_headers[1 - axis],
            'ylabel': 'Depth', 'y': 1.015,
            **kwargs
        }
        plot_image([seismic_slide, mask], order_axes=order_axes, **kwargs)



class Horizon:
    """ Contains spatially-structured horizon: each point describes a height on a particular (iline, xline).

    Initialized from `storage` and `geometry`.

    Storage can be one of:
        - csv-like file in CHARISMA or REDUCED_CHARISMA format.
        - ndarray of (N, 3) shape.
        - ndarray of (ilines_len, xlines_len) shape.
        - dictionary: a mapping from (iline, xline) -> height.
        - mask: ndarray of (ilines_len, xlines_len, depth) with 1's at places of horizon location.

    Main storages are `matrix` and `points` attributes: they are loaded lazily at the time of first access.
        - `matrix` is a depth map, ndarray of (ilines_len, xlines_len) shape with each point
          corresponding to horizon height at this point. Note that shape of the matrix is generally smaller
          than cube spatial range: that allows to save space.
          Attributes `i_min` and `x_min` describe position of the matrix in relation to the cube spatial range.
          Each point with absent horizon is filled with `FILL_VALUE`.
          Note that since the dtype of `matrix` is `np.int32`, we can't use `np.nan` as the fill value.
          In order to initialize from this storage, one must supply `matrix`, `i_min`, `x_min`.

        - `points` is a (N, 3) ndarray with every row being (iline, xline, height). Note that (iline, xline) are
          stored in cube coordinates that range from 0 to `ilines_len` and 0 to `xlines_len` respectively.
          Stored height is corrected on `time_delay` and `sample_rate` of the cube.
          In order to initialize from this storage, one must supply (N, 3) ndarray.

    Independently of type of initial storage, Horizon provides following:
        - Attributes `i_min`, `x_min`, `i_max`, `x_max`, `h_min`, `h_max`, `h_mean`, `h_std`, `bbox`,
          to completely describe location of the horizon in the 3D volume of the seismic cube.

        - Convenient methods of changing the horizon: `apply_to_matrix` and `apply_to_points`:
          these methods must be used instead of manually permuting `matrix` and `points` attributes.
          For example, filtration or smoothing of a horizon can be done with their help.

        - `sampler` instance to generate points that are close to the horizon.
          Note that these points are scaled into [0, 1] range along each of the coordinate.

        - Method `add_to_mask` puts 1's on the location of a horizon inside provided `background`.

        - `get_cube_values` allows to cut seismic data along the horizon: that data can be used to evaluate
          horizon quality.

        - `evaluate` allows to quickly assess the quality of a seismic reflection;
         for more metrics, check :class:`~.HorizonMetrics`.

        - A number of properties that describe geometrical, geological and mathematical characteristics of a horizon.
          For example, `borders_matrix` and `boundaries_matrix`: the latter containes outer and inner borders;
          `coverage` is the ratio between labeled traces and non-zero traces in the seismic cube;
          `solidity` is the ratio between labeled traces and traces inside the hull of the horizon;
          `perimeter` and `number_of_holes` speak for themselves.

        - Multiple instances of Horizon can be compared against one another and, if needed,
          merged into one (either in-place or not) via `check_proximity`, `overlap_merge`, `adjacent_merge` methods.

        - A wealth of visualization methods: view from above, slices along iline/xline axis, etc.
    """
    #pylint: disable=too-many-public-methods, import-outside-toplevel

    # CHARISMA: default seismic format of storing surfaces inside the 3D volume
    CHARISMA_SPEC = ['INLINE', '_', 'iline', 'XLINE', '__', 'xline', 'cdp_x', 'cdp_y', 'height']

    # REDUCED_CHARISMA: CHARISMA without redundant columns
    REDUCED_CHARISMA_SPEC = ['iline', 'xline', 'height']

    # Columns that are used from the file
    COLUMNS = ['iline', 'xline', 'height']

    # Value to place into blank spaces
    FILL_VALUE = -999999

    def __init__(self, storage, geometry, name=None, **kwargs):
        # Meta information
        self.path = None
        self.name = name
        self.format = None

        # Location of the horizon inside cube spatial range
        self.i_min, self.i_max = None, None
        self.x_min, self.x_max = None, None
        self.i_length, self.x_length = None, None
        self.bbox = None
        self._len = None

        # Underlying data storages
        self._matrix = None
        self._points = None
        self._depths = None

        # Heights information
        self._h_min, self._h_max = None, None
        self._h_mean, self._h_std = None, None
        self._horizon_metrics = None

        # Attributes from geometry
        self.geometry = geometry
        self.cube_name = geometry.name
        self.cube_shape = geometry.cube_shape

        self.sampler = None

        # Check format of storage, then use it to populate attributes
        if isinstance(storage, str):
            # path to csv-like file
            self.format = 'file'

        elif isinstance(storage, dict):
            # mapping from (iline, xline) to (height)
            self.format = 'dict'

        elif isinstance(storage, np.ndarray):
            if storage.ndim == 2 and storage.shape[1] == 3:
                # array with row in (iline, xline, height) format
                self.format = 'points'

            elif storage.ndim == 2 and (storage.shape == self.cube_shape[:-1]).all():
                # matrix of (iline, xline) shape with every value being height
                self.format = 'full_matrix'

            elif storage.ndim == 2:
                # matrix of (iline, xline) shape with every value being height
                self.format = 'matrix'

        getattr(self, 'from_{}'.format(self.format))(storage, **kwargs)


    @property
    def points(self):
        """ Storage of horizon data as (N, 3) array of (iline, xline, height) in cubic coordinates.
        If the horizon is created not from (N, 3) array, evaluated at the time of the first access.
        """
        if self._points is None and self.matrix is not None:
            points = self.matrix_to_points(self.matrix)
            points += np.array([self.i_min, self.x_min, 0])
            self._points = points
        return self._points

    @points.setter
    def points(self, value):
        self._points = value

    @staticmethod
    def matrix_to_points(matrix):
        """ Convert depth-map matrix to points array. """
        idx = np.nonzero(matrix != Horizon.FILL_VALUE)
        points = np.hstack([idx[0].reshape(-1, 1),
                            idx[1].reshape(-1, 1),
                            matrix[idx[0], idx[1]].reshape(-1, 1)])
        return points


    @property
    def matrix(self):
        """ Storage of horizon data as depth map: matrix of (ilines_length, xlines_length) with each point
        corresponding to height. Matrix is shifted to a (i_min, x_min) point so it takes less space.
        If the horizon is created not from matrix, evaluated at the time of the first access.
        """
        if self._matrix is None and self.points is not None:
            self._matrix = self.points_to_matrix(self.points, self.i_min, self.x_min,
                                                 self.i_length, self.x_length)
        return self._matrix

    @matrix.setter
    def matrix(self, value):
        self._matrix = value

    @staticmethod
    def points_to_matrix(points, i_min, x_min, i_length, x_length):
        """ Convert array of (N, 3) shape to a depth map (matrix). """
        matrix = np.full((i_length, x_length), Horizon.FILL_VALUE, np.int32)
        matrix[points[:, 0] - i_min, points[:, 1] - x_min] = points[:, 2]
        return matrix

    @property
    def depths(self):
        """ Array of depth only. Useful for faster stats computation when initialized from a matrix. """
        if self._depths is None:
            if self._points is not None:
                self._depths = self.points[:, -1]
            else:
                self._depths = self.matrix[self.matrix != self.FILL_VALUE]
        return self._depths


    @property
    def h_min(self):
        """ Minimum depth value. """
        if self._h_min is None:
            self._h_min = np.min(self.depths)
        return self._h_min

    @property
    def h_max(self):
        """ Maximum depth value. """
        if self._h_max is None:
            self._h_max = np.max(self.depths)
        return self._h_max

    @property
    def h_mean(self):
        """ Average depth value. """
        if self._h_mean is None:
            self._h_mean = np.mean(self.depths)
        return self._h_mean

    @property
    def h_std(self):
        """ Std of depths. """
        if self._h_std is None:
            self._h_std = np.std(self.depths)
        return self._h_std

    def __len__(self):
        """ Number of labeled traces. """
        if self._len is None:
            if self._points is not None:
                self._len = len(self.points)
            else:
                self._len = len(self.depths)
        return self._len

    def reset_storage(self, storage=None):
        """ Reset storage along with depth-wise stats."""
        self._depths = None
        self._h_min, self._h_max = None, None
        self._h_mean, self._h_std = None, None
        self._len = None

        if storage == 'matrix':
            self._matrix = None
        elif storage == 'points':
            self._points = None

    # Coordinate transforms
    def lines_to_cubic(self, array):
        """ Convert ilines-xlines to cubic coordinates system. """
        array[:, 0] -= self.geometry.ilines_offset
        array[:, 1] -= self.geometry.xlines_offset
        array[:, 2] -= self.geometry.delay
        array[:, 2] /= self.geometry.sample_rate
        return array

    def cubic_to_lines(self, array):
        """ Convert cubic coordinates to ilines-xlines system. """
        array = array.astype(float)
        array[:, 0] += self.geometry.ilines_offset
        array[:, 1] += self.geometry.xlines_offset
        array[:, 2] *= self.geometry.sample_rate
        array[:, 2] += self.geometry.delay
        return array


    # Initialization from different containers
    def from_points(self, points, transform=False, verify=True, **kwargs):
        """ Base initialization: from point cloud array of (N, 3) shape.

        Parameters
        ----------
        points : ndarray
            Array of points. Each row describes one point inside the cube: two spatial coordinates and depth.
        transform : bool
            Whether transform from line coordinates (ilines, xlines) to cubic system.
        verify : bool
            Whether to remove points outside of the cube range.
        """
        _ = kwargs

        # Transform to cubic coordinates, if needed
        if transform:
            points = self.lines_to_cubic(points)
        if verify:
            idx = np.where((points[:, 0] >= 0) &
                           (points[:, 1] >= 0) &
                           (points[:, 2] >= 0) &
                           (points[:, 0] < self.cube_shape[0]) &
                           (points[:, 1] < self.cube_shape[1]) &
                           (points[:, 2] < self.cube_shape[2]))[0]
            points = points[idx]
        self.points = np.rint(points).astype(np.int32)

        # Collect stats on separate axes. Note that depth stats are properties
        self.reset_storage('matrix')
        if len(self.points) > 0:
            self.i_min, self.x_min, self._h_min = np.min(self.points, axis=0).astype(np.int32)
            self.i_max, self.x_max, self._h_max = np.max(self.points, axis=0).astype(np.int32)

            self.i_length = (self.i_max - self.i_min) + 1
            self.x_length = (self.x_max - self.x_min) + 1
            self.bbox = np.array([[self.i_min, self.i_max],
                                  [self.x_min, self.x_max],
                                  [self.h_min, self.h_max]],
                                 dtype=np.int32)


    def from_file(self, path, transform=True, **kwargs):
        """ Init from path to either CHARISMA or REDUCED_CHARISMA csv-like file. """
        _ = kwargs

        self.path = path
        self.name = os.path.basename(path)
        points = self.file_to_points(path)
        self.from_points(points, transform, **kwargs)

    def file_to_points(self, path):
        """ Get point cloud array from file values. """
        #pylint: disable=anomalous-backslash-in-string
        with open(path) as file:
            line_len = len(file.readline().split(' '))
        if line_len == 3:
            names = Horizon.REDUCED_CHARISMA_SPEC
        elif line_len >= 9:
            names = Horizon.CHARISMA_SPEC
        else:
            raise ValueError('Horizon labels must be in CHARISMA or REDUCED_CHARISMA format.')

        df = pd.read_csv(path, sep='\s+', names=names, usecols=Horizon.COLUMNS)
        df.sort_values(Horizon.COLUMNS, inplace=True)
        return df.values


    def from_matrix(self, matrix, i_min, x_min, length=None, **kwargs):
        """ Init from matrix and location of minimum i, x points. """
        _ = kwargs

        self.matrix = matrix
        self.i_min, self.x_min = i_min, x_min
        self.i_max, self.x_max = i_min + matrix.shape[0] - 1, x_min + matrix.shape[1] - 1

        self.i_length = (self.i_max - self.i_min) + 1
        self.x_length = (self.x_max - self.x_min) + 1
        self.bbox = np.array([[self.i_min, self.i_max],
                              [self.x_min, self.x_max],
                              [self.h_min, self.h_max]],
                             dtype=np.int32)

        self.reset_storage('points')
        self._len = length


    def from_full_matrix(self, matrix, **kwargs):
        """ Init from matrix that covers the whole cube. """
        self.from_matrix(matrix, 0, 0, **kwargs)


    def from_dict(self, dictionary, transform=True, **kwargs):
        """ Init from mapping from (iline, xline) to depths. """
        _ = kwargs

        points = self.dict_to_points(dictionary)
        self.from_points(points, transform=transform)

    @staticmethod
    def dict_to_points(dictionary):
        """ Convert mapping to points array. """
        points = np.hstack([np.array(list(dictionary.keys())),
                            np.array(list(dictionary.values())).reshape(-1, 1)])
        return points


    @staticmethod
    def from_mask(mask, grid_info=None, geometry=None, shifts=None,
                  mode='mean', threshold=0.5, minsize=0, prefix='predict', **kwargs):
        """ Convert mask to a list of horizons.
        Returned list is sorted on length of horizons.

        Parameters
        ----------
        grid_info : dict
            Information about mask creation parameters. Required keys are `geom` and `range`
            to infer geometry and leftmost upper point, or they can be passed directly.
            If not provided, same entities must be passed as arguments `geometry` and `shifts`.
        threshold : float
            Parameter of mask-thresholding.
        mode : str
            Method used for finding the point of a horizon for each iline, xline.
        minsize : int
            Minimum length of a horizon to be saved.
        prefix : str
            Name of horizon to use.
        """
        _ = kwargs
        if grid_info is not None:
            geometry = grid_info['geometry']
            shifts = np.array([item[0] for item in grid_info['range']])

        if geometry is None or shifts is None:
            raise TypeError('Pass `grid_info` or `geometry` and `shifts` to `from_mask` method of Horizon creation.')

        if mode in ['mean', 'avg']:
            group_function = groupby_mean
        elif mode in ['min']:
            group_function = groupby_min
        elif mode in ['max']:
            group_function = groupby_max

        # Labeled connected regions with an integer
        labeled = label(mask >= threshold)
        objects = find_objects(labeled)

        # Create an instance of Horizon for each separate region
        horizons = []
        for i, sl in enumerate(objects):
            max_possible_length = 1
            for j in range(3):
                max_possible_length *= sl[j].stop - sl[j].start

            if max_possible_length >= minsize:
                indices = np.nonzero(labeled[sl] == i + 1)

                if len(indices[0]) >= minsize:
                    coords = np.vstack([indices[i] + sl[i].start for i in range(3)]).T

                    points = group_function(coords) + shifts
                    horizons.append(Horizon(points, geometry, name=f'{prefix}_{i}'))

        horizons.sort(key=len)
        return horizons


    # Functions to use to change the horizon
    def apply_to_matrix(self, function, **kwargs):
        """ Apply passed function to matrix storage.
        Automatically synchronizes the instance after.

        Parameters
        ----------
        function : callable
            Applied to matrix storage directly.
            Can return either new_matrix, new_i_min, new_x_min or new_matrix only.
        kwargs : dict
            Additional arguments to pass to the function.
        """
        result = function(self.matrix, **kwargs)
        if isinstance(result, tuple) and len(result) == 3:
            matrix, i_min, x_min = result
        else:
            matrix, i_min, x_min = result, self.i_min, self.x_min
        self.matrix, self.i_min, self.x_min = matrix, i_min, x_min

        self.reset_storage('points') # applied to matrix, so we need to re-create points

    def apply_to_points(self, function, **kwargs):
        """ Apply passed function to points storage.
        Automatically synchronizes the instance after.

        Parameters
        ----------
        function : callable
            Applied to points storage directly.
        kwargs : dict
            Additional arguments to pass to the function.
        """
        self.points = function(self.points, **kwargs)
        self.reset_storage('matrix') # applied to points, so we need to re-create matrix


    def filter_points(self, filtering_matrix=None, **kwargs):
        """ Remove points that correspond to 1's in `filtering_matrix` from points storage."""
        if filtering_matrix is None:
            filtering_matrix = self.geometry.zero_traces

        def filtering_function(points, **kwds):
            _ = kwds
            return _filtering_function(points, filtering_matrix)

        self.apply_to_points(filtering_function, **kwargs)

    def filter_matrix(self, filtering_matrix=None, **kwargs):
        """ Remove points that correspond to 1's in `filtering_matrix` from matrix storage."""
        if filtering_matrix is None:
            filtering_matrix = self.geometry.zero_traces

        idx_i, idx_x = np.asarray(filtering_matrix[self.i_min:self.i_max + 1,
                                                   self.x_min:self.x_max + 1] == 1).nonzero()

        def filtering_function(matrix, **kwds):
            _ = kwds
            matrix[idx_i, idx_x] = self.FILL_VALUE
            return matrix

        self.apply_to_matrix(filtering_function, **kwargs)

    filter = filter_points


    def thin_out(self, factor=1, threshold=256):
        """ Thin out the horizon by keeping only each `factor`-th line.

        Parameters
        ----------
        factor : integer or sequence of two integers
            Frequency of lines to keep along ilines and xlines direction.
        threshold : integer
            Minimal amount of points in a line to keep.
        """
        if isinstance(factor, int):
            factor = (factor, factor)

        uniques, counts = np.unique(self.points[:, 0], return_counts=True)
        mask_i = np.isin(self.points[:, 0], uniques[counts > threshold][::factor[0]])

        uniques, counts = np.unique(self.points[:, 1], return_counts=True)
        mask_x = np.isin(self.points[:, 1], uniques[counts > threshold][::factor[1]])

        self.points = self.points[mask_i + mask_x]
        self.reset_storage('matrix')

    def smooth_out(self, kernel_size=3, sigma=0.8, iters=1, preserve_borders=True, **kwargs):
        """ Convolve the horizon with gaussian kernel with special treatment to absent points:
        if the point was present in the original horizon, then it is changed to a weighted sum of all
        present points nearby;
        if the point was absent in the original horizon and there is at least one non-fill point nearby,
        then it is changed to a weighted sum of all present points nearby.

        Parameters
        ----------
        kernel_size : int
            Size of gaussian filter.
        sigma : number
            Standard deviation (spread or “width”) for gaussian kernel.
            The lower, the more weight is put into the point itself.
        iters : int
            Number of times to apply smoothing filter.
        preserve_borders : bool
            Whether or not to allow method label additional points.
        """
        def smoothing_function(src, **kwds):
            _ = kwds
            k = int(np.floor(kernel_size / 2))

            ax = np.linspace(-(kernel_size - 1) / 2., (kernel_size - 1) / 2., kernel_size)
            x_points, y_points = np.meshgrid(ax, ax)
            kernel = np.exp(-0.5 * (np.square(x_points) + np.square(y_points)) / np.square(sigma))
            gaussian_kernel = (kernel / np.sum(kernel).astype(np.float32))
            raveled_gaussian_kernel = gaussian_kernel.ravel()

            @njit
            def _smoothing_function(src, fill_value):
                #pylint: disable=not-an-iterable
                dst = np.copy(src)
                for iline in range(k, src.shape[0]-k):
                    for xline in prange(k, src.shape[1]-k):
                        element = src[iline-k:iline+k+1, xline-k:xline+k+1]

                        s, sum_weights = 0.0, 0.0
                        for item, weight in zip(element.ravel(), raveled_gaussian_kernel):
                            if item != fill_value:
                                s += item * weight
                                sum_weights += weight

                        if sum_weights != 0.0:
                            val = s / sum_weights
                            dst[iline, xline] = val
                dst = np.rint(dst).astype(np.int32)
                return dst

            smoothed = src
            for _ in range(iters):
                smoothed = _smoothing_function(smoothed, self.FILL_VALUE)

            if preserve_borders:
                # pylint: disable=invalid-unary-operand-type
                idx_i, idx_x = np.asarray(~self.filled_matrix).nonzero()
                smoothed[idx_i, idx_x] = self.FILL_VALUE
            return smoothed

        self.apply_to_matrix(smoothing_function, **kwargs)


    # Horizon usage: point/mask generation
    def create_sampler(self, bins=None, quality_grid=None, **kwargs):
        """ Create sampler based on horizon location.

        Parameters
        ----------
        bins : sequence
            Size of ticks alongs each respective axis.
        quality_grid : ndarray or None
            If not None, then must be a matrix with zeroes in locations to keep, ones in locations to remove.
            Applied to `points` before sampler creation.
        """
        _ = kwargs
        default_bins = self.cube_shape // np.array([5, 20, 20])
        bins = bins if bins is not None else default_bins
        quality_grid = self.geometry.quality_grid if quality_grid is True else quality_grid

        if isinstance(quality_grid, np.ndarray):
            points = _filtering_function(np.copy(self.points), 1 - quality_grid)
        else:
            points = self.points

        self.sampler = HorizonSampler(np.histogramdd(points/self.cube_shape, bins=bins))


    def add_to_mask(self, mask, locations=None, width=3, alpha=1, **kwargs):
        """ Add horizon to a background.
        Note that background is changed in-place.

        Parameters
        ----------
        mask : ndarray
            Background to add horizon to.
        locations : ndarray
            Where the mask is located.
        width : int
            Width of an added horizon.
        alpha : number
            Value to fill backround with at horizon location.
        """
        _ = kwargs
        low = width // 2
        high = max(width - low, 0)

        mask_bbox = np.array([[slc.start, slc.stop] for slc in locations], dtype=np.int32)

        # Getting coordinates of overlap in cubic system
        (mask_i_min, mask_i_max), (mask_x_min, mask_x_max), (mask_h_min, mask_h_max) = mask_bbox

        #TODO: add clear explanation about usage of advanced index in Horizon
        i_min, i_max = max(self.i_min, mask_i_min), min(self.i_max + 1, mask_i_max)
        x_min, x_max = max(self.x_min, mask_x_min), min(self.x_max + 1, mask_x_max)

        if i_max >= i_min and x_max >= x_min:
            overlap = self.matrix[i_min - self.i_min:i_max - self.i_min,
                                  x_min - self.x_min:x_max - self.x_min]

            # Coordinates of points to use in overlap local system
            idx_i, idx_x = np.asarray((overlap != self.FILL_VALUE) &
                                      (overlap >= mask_h_min + low) &
                                      (overlap <= mask_h_max - high)).nonzero()
            heights = overlap[idx_i, idx_x]

            # Convert coordinates to mask local system
            idx_i += i_min - mask_i_min
            idx_x += x_min - mask_x_min
            heights -= (mask_h_min + low)

            for _ in range(width):
                mask[idx_i, idx_x, heights] = alpha
                heights += 1
        return mask


    def get_cube_values(self, window=23, offset=0, scale=False, chunk_size=256):
        """ Get values from the cube along the horizon.

        Parameters
        ----------
        window : int
            Width of data to cut.
        offset : int
            Value to add to each entry in matrix.
        scale : bool, callable
            If True, then values are scaled to [0, 1] range.
            If callable, then it is applied to iline-oriented slices of data from the cube.
        chunk_size : int
            Size of data along height axis processed at a time.
        """
        low = window // 2
        high = max(window - low, 0)
        chunk_size = min(chunk_size, self.h_max - self.h_min + window)

        background = np.zeros((self.geometry.ilines_len, self.geometry.xlines_len, window), dtype=np.float32)

        # Make callable scaler
        if callable(scale):
            pass
        elif scale is True:
            scale = self.geometry.scaler
        elif scale is False:
            scale = lambda array: array

        for h_start in range(max(low, self.h_min), self.h_max + 1, chunk_size):
            h_end = min(h_start + chunk_size, self.h_max + 1)

            # Get chunk from the cube (depth-wise)
            data_chunk = self.geometry[:, :, (h_start - low) : min(h_end + high, self.geometry.depth)]
            data_chunk = scale(data_chunk)

            # Check which points of the horizon are in the current chunk (and present)
            idx_i, idx_x = np.asarray((self.matrix != self.FILL_VALUE) &
                                      (self.matrix >= h_start) &
                                      (self.matrix < h_end)).nonzero()
            heights = self.matrix[idx_i, idx_x]

            # Convert spatial coordinates to cubic, convert height to current chunk local system
            idx_i += self.i_min
            idx_x += self.x_min
            heights -= (h_start - offset)

            # Subsequently add values from the cube to background, then shift horizon 1 unit lower
            for j in range(window):
                background[idx_i, idx_x, np.full_like(heights, j)] = data_chunk[idx_i, idx_x, heights]
                heights += 1

                mask = heights < data_chunk.shape[2]
                idx_i = idx_i[mask]
                idx_x = idx_x[mask]
                heights = heights[mask]

        background[self.geometry.zero_traces == 1] = np.nan
        return background


    def get_array_values(self, array, shifts=None, grid_info=None, width=5, axes=(2, 1, 0)):
        """ Get values from an external array along the horizon.

        Parameters
        ----------
        array : np.ndarray
            A data-array to make a cut from.
        shifts : tuple or None
            an offset defining the location of given array with respect to the horizon.
            If None, `grid_info` with key `range` must be supplied.
        grid_info : dict
            Whenever passed, must contain key `range`.
            Used for infering shifts of the array with respect to horizon.
        width : int
            required width of the resulting cut.
        axes : tuple
            if not None, axes-transposition with the required axes-order is used.
        """
        if shifts is None and grid_info is None:
            raise ValueError('Either shifts or dataset with filled grid_info must be supplied!')

        if shifts is None:
            shifts = [grid_info['range'][i][0] for i in range(3)]

        shifts = np.array(shifts)
        horizon_shift = np.array((self.bbox[0, 0], self.bbox[1, 0]))

        if axes is not None:
            array = np.transpose(array, axes=axes)

        # compute start and end-points of the ilines-xlines overlap between
        # array and matrix in horizon and array-coordinates
        horizon_shift, shifts = np.array(horizon_shift), np.array(shifts)
        horizon_max = horizon_shift[:2] + np.array(self.matrix.shape)
        array_max = np.array(array.shape[:2]) + shifts[:2]
        overlap_shape = np.minimum(horizon_max[:2], array_max[:2]) - np.maximum(horizon_shift[:2], shifts[:2])
        overlap_start = np.maximum(0, horizon_shift[:2] - shifts[:2])
        heights_start = np.maximum(shifts[:2] - horizon_shift[:2], 0)

        # recompute horizon-matrix in array-coordinates
        slc_array = [slice(l, h) for l, h in zip(overlap_start, overlap_start + overlap_shape)]
        slc_horizon = [slice(l, h) for l, h in zip(heights_start, heights_start + overlap_shape)]
        overlap_matrix = np.full(array.shape[:2], fill_value=self.FILL_VALUE, dtype=np.float32)
        overlap_matrix[slc_array] = self.matrix[slc_horizon]
        overlap_matrix -= shifts[-1]

        # make the cut-array and fill it with array-data located on needed heights
        result = np.full(array.shape[:2] + (width, ), np.nan, dtype=np.float32)
<<<<<<< HEAD
        for i, surface_level in enumerate(np.array([overlap_matrix + shift for shift in range(-width // 2 + 1,
                                                                                              width // 2 + 1)])):
=======
        iterator = [overlap_matrix + shift for shift in range(-width // 2 + 1, width // 2 + 1)]

        for i, surface_level in enumerate(np.array(iterator)):
>>>>>>> 9d4495bf
            mask = (surface_level >= 0) & (surface_level < array.shape[-1]) & (surface_level !=
                                                                               self.FILL_VALUE - shifts[-1])
            mask_where = np.where(mask)
            result[mask_where[0], mask_where[1], i] = array[mask_where[0], mask_where[1],
                                                            surface_level[mask_where].astype(np.int)]

        return result


    def get_cube_values_line(self, orientation='ilines', line=1, window=23, offset=0, scale=False):
        """ Get values from the cube along the horizon on a particular line.

        Parameters
        ----------
        orientation : str
            Whether to cut along ilines ('i') or xlines ('x').
        line : int
            Number of line to cut along.
        window : int
            Width of data to cut.
        offset : int
            Value to add to each entry in matrix.
        scale : bool, callable
            If True, then values are scaled to [0, 1] range.
            If callable, then it is applied to iline-oriented slices of data from the cube.
        chunk_size : int
            Size of data along height axis processed at a time.
        """
        low = window // 2

        # Make callable scaler
        if callable(scale):
            pass
        elif scale is True:
            scale = self.geometry.scaler
        elif scale is False:
            scale = lambda array: array

        # Parameters for different orientation
        if orientation.startswith('i'):
            cube_hdf5 = self.geometry.file_hdf5['cube']
            slide_transform = lambda array: array

            hor_line = np.squeeze(self.matrix[line, :])
            background = np.zeros((self.geometry.xlines_len, window))
            idx_offset = self.x_min
            bad_traces = np.squeeze(self.geometry.zero_traces[line, :])

        elif orientation.startswith('x'):
            cube_hdf5 = self.geometry.file_hdf5['cube_x']
            slide_transform = lambda array: array.T

            hor_line = np.squeeze(self.matrix[:, line])
            background = np.zeros((self.geometry.ilines_len, window))
            idx_offset = self.i_min
            bad_traces = np.squeeze(self.geometry.zero_traces[:, line])

        # Check where horizon is
        idx = np.asarray((hor_line != self.FILL_VALUE)).nonzero()[0]
        heights = hor_line[idx]

        # Convert coordinates to cubic system
        idx += idx_offset
        heights -= (low - offset)

        slide = cube_hdf5[line, :, :]
        slide = slide_transform(slide)
        slide = scale(slide)

        # Subsequently add values from the cube to background and shift horizon 1 unit lower
        for j in range(window):
            test = slide[idx, heights]
            background[idx, np.full_like(idx, j)] = test
            heights += 1

        idx = np.asarray((hor_line == self.FILL_VALUE)).nonzero()[0]
        idx += idx_offset
        bad_traces[idx] = 1

        bad_traces = bad_traces.reshape((1, -1) if orientation.startswith('i') else (-1, 1))
        background = background.reshape((1, -1, window) if orientation.startswith('i') else (-1, 1, window))
        return background, bad_traces


    # Horizon properties
    @property
    def amplitudes(self):
        """ Values from the cube along the horizon. """
        amplitudes = self.get_cube_values(window=1)
        amplitudes[self.full_matrix == self.FILL_VALUE] = np.nan
        return amplitudes

    @property
    def binary_matrix(self):
        """ Matrix with ones at places where horizon is present and zeros everywhere else. """
        return (self.matrix > 0).astype(bool)

    @property
    def borders_matrix(self):
        """ Borders of horizons (borders of holes inside are not included). """
        filled_matrix = self.filled_matrix
        structure = np.ones((3, 3))
        eroded = binary_erosion(filled_matrix, structure, border_value=0)
        return filled_matrix ^ eroded # binary difference operation

    @property
    def boundaries_matrix(self):
        """ Borders of horizons (borders of holes inside included). """
        binary_matrix = self.binary_matrix
        structure = np.ones((3, 3))
        eroded = binary_erosion(binary_matrix, structure, border_value=0)
        return binary_matrix ^ eroded # binary difference operation

    @property
    def coverage(self):
        """ Ratio between number of present values and number of good traces in cube. """
        return len(self) / (np.prod(self.cube_shape[:2]) - np.sum(self.geometry.zero_traces))

    @property
    def filled_matrix(self):
        """ Binary matrix with filled holes. """
        structure = np.ones((3, 3))
        filled_matrix = binary_fill_holes(self.binary_matrix, structure)
        return filled_matrix

    @property
    def full_matrix(self):
        """ Matrix in cubic coordinate system. """
        return self.put_on_full()

    @property
    def grad_i(self):
        """ Change of heights along iline direction. """
        return self.grad_along_axis(0)

    @property
    def grad_x(self):
        """ Change of heights along xline direction. """
        return self.grad_along_axis(1)

    @property
    def hash(self):
        """ Hash on current data of the horizon. """
        return hash(self.matrix.data.tobytes())

    @property
    def horizon_metrics(self):
        """ Create `HorizonMetrics` instance in a cached manner. """
        if self._horizon_metrics is None:
            from .metrics import HorizonMetrics
            self._horizon_metrics = HorizonMetrics(self)
        return self._horizon_metrics

    @property
    def instantaneous_phase(self):
        """ Phase along the horizon. """
        return self.horizon_metrics.evaluate('instantaneous_phase')

    @property
    def is_carcass(self):
        """ Check if the horizon is a sparse carcass. """
        return len(self) / self.filled_matrix.sum() < 0.5

    @property
    def carcass_ilines(self):
        """ Labeled inlines in a carcass. """
        uniques, counts = np.unique(self.points[:, 0], return_counts=True)
        return uniques[counts > 256]

    @property
    def carcass_xlines(self):
        """ Labeled xlines in a carcass. """
        uniques, counts = np.unique(self.points[:, 1], return_counts=True)
        return uniques[counts > 256]

    @property
    def number_of_holes(self):
        """ Number of holes inside horizon borders. """
        holes_array = self.filled_matrix != self.binary_matrix
        _, num = label(holes_array, connectivity=2, return_num=True, background=0)
        return num

    @property
    def perimeter(self):
        """ Number of points in the borders. """
        return np.sum((self.borders_matrix == 1).astype(np.int32))

    @property
    def solidity(self):
        """ Ratio of area covered by horizon to total area inside borders. """
        return len(self) / np.sum(self.filled_matrix)


    def grad_along_axis(self, axis=0):
        """ Change of heights along specified direction. """
        grad = np.diff(self.matrix, axis=axis, prepend=0)
        grad[np.abs(grad) > 10000] = self.FILL_VALUE
        grad[self.matrix == self.FILL_VALUE] = self.FILL_VALUE
        return grad


    # Evaluate horizon on its own / against other(s)
    def evaluate(self, compute_metric=True, supports=50, plot=True, savepath=None, printer=print, **kwargs):
        """ Compute crucial metrics of a horizon.

        Parameters
        ----------
        compute_metrics : bool
            Whether to compute correlation map of a horizon.
        supports, savepath, plot, kwargs
            Passed directly to `:meth:HorizonMetrics.evaluate`.
        printer : callable
            Function to display message with metrics.
        """
        msg = f"""
        Number of labeled points:                         {len(self)}
        Number of points inside borders:                  {np.sum(self.filled_matrix)}
        Perimeter (length of borders):                    {self.perimeter}
        Percentage of labeled non-bad traces:             {self.coverage}
        Percentage of labeled traces inside borders:      {self.solidity}
        Number of holes inside borders:                   {self.number_of_holes}
        """
        printer(dedent(msg))
        if compute_metric:
            return self.horizon_metrics.evaluate('support_corrs', supports=supports, agg='nanmean',
                                                 plot=plot, savepath=savepath, **kwargs)
        return None


    def check_proximity(self, other, offset=0):
        """ Compute a number of stats on location of `self` relative to the `other` Horizons.
        This method can be used as either bound or static method.

        Parameters
        ----------
        self, other : Horizon
            Horizons to compare.
        offset : number
            Value to shift the first horizon down.

        Returns
        -------
        dictionary with following keys:
            - `mean` for average distance
            - `abs_mean` for average of absolute values of point-wise distances
            - `max`, `abs_max`, `std`, `abs_std`
            - `window_rate` for percentage of traces that are in 5ms from one horizon to the other
            - `offset_diffs` with point-wise differences
        """
        _, overlap_info = self.verify_merge(other)
        diffs = overlap_info.get('diffs', 999) + offset

        overlap_info = {
            **overlap_info,
            'mean': np.mean(diffs),
            'abs_mean': np.mean(np.abs(diffs)),
            'max': np.max(diffs),
            'abs_max': np.max(np.abs(diffs)),
            'std': np.std(diffs),
            'abs_std': np.std(np.abs(diffs)),
            'window_rate': np.mean(np.abs(diffs) < (5 / self.geometry.sample_rate)),
            'offset_diffs': diffs,
        }
        return overlap_info


    # Merge functions
    def verify_merge(self, other, mean_threshold=3.0, adjacency=0):
        """ Collect stats of overlapping of two horizons.

        Returns a number that encodes position of two horizons, as well as dictionary with collected statistics.
        If code is 0, then horizons are too far away from each other (heights-wise), and therefore are not mergeable.
        If code is 1, then horizons are too far away from each other (spatially) even with adjacency, and therefore
        are not mergeable.
        If code is 2, then horizons are close enough spatially (with adjacency), but are not overlapping, and therefore
        an additional check (`adjacent_merge`) is needed.
        If code is 3, then horizons are definitely overlapping and are close enough to meet all the thresholds, and
        therefore are mergeable without any additional checks.

        Parameters
        ----------
        self, other : :class:`.Horizon` instances
            Horizons to compare.
        mean_threshold : number
            Height threshold for mean distances.
        adjacency : int
            Margin to consider horizons to be close (spatially).
        """
        overlap_info = {}

        # Overlap bbox
        overlap_i_min, overlap_i_max = max(self.i_min, other.i_min), min(self.i_max, other.i_max) + 1
        overlap_x_min, overlap_x_max = max(self.x_min, other.x_min), min(self.x_max, other.x_max) + 1

        i_range = overlap_i_min - overlap_i_max
        x_range = overlap_x_min - overlap_x_max

        # Simplest possible check: horizon bboxes are too far from each other
        if i_range >= adjacency or x_range >= adjacency:
            merge_code = 1
            spatial_position = 'distant'
        else:
            merge_code = 2
            spatial_position = 'adjacent'

        # Compare matrices on overlap without adjacency:
        if merge_code != 1 and i_range < 0 and x_range < 0:
            self_overlap = self.matrix[overlap_i_min - self.i_min:overlap_i_max - self.i_min,
                                       overlap_x_min - self.x_min:overlap_x_max - self.x_min]

            other_overlap = other.matrix[overlap_i_min - other.i_min:overlap_i_max - other.i_min,
                                         overlap_x_min - other.x_min:overlap_x_max - other.x_min]

            self_mask = self_overlap != self.FILL_VALUE
            other_mask = other_overlap != self.FILL_VALUE
            mask = self_mask & other_mask
            diffs_on_overlap = self_overlap[mask] - other_overlap[mask]

            if len(diffs_on_overlap) == 0:
                # bboxes are overlapping, but horizons are not
                merge_code = 2
                spatial_position = 'adjacent'
            else:
                abs_diffs = np.abs(diffs_on_overlap)
                mean_on_overlap = np.mean(abs_diffs)
                if mean_on_overlap < mean_threshold:
                    merge_code = 3
                    spatial_position = 'overlap'
                else:
                    merge_code = 0
                    spatial_position = 'separated'

                overlap_info.update({'mean': mean_on_overlap,
                                     'diffs': diffs_on_overlap})

        overlap_info['spatial_position'] = spatial_position
        return merge_code, overlap_info


    def overlap_merge(self, other, inplace=False):
        """ Merge two horizons into one.
        Note that this function can either merge horizons in-place of the first one (`self`), or create a new instance.
        """
        # Create shared background for both horizons
        shared_i_min, shared_i_max = min(self.i_min, other.i_min), max(self.i_max, other.i_max)
        shared_x_min, shared_x_max = min(self.x_min, other.x_min), max(self.x_max, other.x_max)

        background = np.zeros((shared_i_max - shared_i_min + 1, shared_x_max - shared_x_min + 1),
                              dtype=np.int32)

        # Coordinates inside shared for `self` and `other`
        shared_self_i_min, shared_self_x_min = self.i_min - shared_i_min, self.x_min - shared_x_min
        shared_other_i_min, shared_other_x_min = other.i_min - shared_i_min, other.x_min - shared_x_min

        # Add both horizons to the background
        background[shared_self_i_min:shared_self_i_min+self.i_length,
                   shared_self_x_min:shared_self_x_min+self.x_length] += self.matrix

        background[shared_other_i_min:shared_other_i_min+other.i_length,
                   shared_other_x_min:shared_other_x_min+other.x_length] += other.matrix

        # Correct overlapping points
        overlap_i_min, overlap_i_max = max(self.i_min, other.i_min), min(self.i_max, other.i_max) + 1
        overlap_x_min, overlap_x_max = max(self.x_min, other.x_min), min(self.x_max, other.x_max) + 1

        overlap_i_min -= shared_i_min
        overlap_i_max -= shared_i_min
        overlap_x_min -= shared_x_min
        overlap_x_max -= shared_x_min

        overlap = background[overlap_i_min:overlap_i_max, overlap_x_min:overlap_x_max]
        mask = overlap >= 0
        overlap[mask] //= 2
        overlap[~mask] -= self.FILL_VALUE
        background[overlap_i_min:overlap_i_max, overlap_x_min:overlap_x_max] = overlap

        background[background == 0] = self.FILL_VALUE
        length = len(self) + len(other) - mask.sum()
        # Create new instance or change `self`
        if inplace:
            # Change `self` inplace
            self.from_matrix(background, i_min=shared_i_min, x_min=shared_x_min, length=length)
            merged = True
        else:
            # Return a new instance of horizon
            merged = Horizon(background, self.geometry, self.name,
                             i_min=shared_i_min, x_min=shared_x_min, length=length)
        return merged


    def adjacent_merge(self, other, mean_threshold=3.0, adjacency=3, inplace=False):
        """ Check if adjacent merge (that is merge with some margin) is possible, and, if needed, merge horizons.
        Note that this function can either merge horizons in-place of the first one (`self`), or create a new instance.

        Parameters
        ----------
        self, other : :class:`.Horizon` instances
            Horizons to merge.
        mean_threshold : number
            Height threshold for mean distances.
        adjacency : int
            Margin to consider horizons close (spatially).
        inplace : bool
            Whether to create new instance or update `self`.
        """
        # Simplest possible check: horizons are too far away from one another (depth-wise)
        overlap_h_min, overlap_h_max = max(self.h_min, other.h_min), min(self.h_max, other.h_max)
        if overlap_h_max - overlap_h_min < 0:
            return False

        # Create shared background for both horizons
        shared_i_min, shared_i_max = min(self.i_min, other.i_min), max(self.i_max, other.i_max)
        shared_x_min, shared_x_max = min(self.x_min, other.x_min), max(self.x_max, other.x_max)

        background = np.zeros((shared_i_max - shared_i_min + 1, shared_x_max - shared_x_min + 1),
                              dtype=np.int32)

        # Coordinates inside shared for `self` and `other`
        shared_self_i_min, shared_self_x_min = self.i_min - shared_i_min, self.x_min - shared_x_min
        shared_other_i_min, shared_other_x_min = other.i_min - shared_i_min, other.x_min - shared_x_min

        # Put the second of the horizons on background
        background[shared_other_i_min:shared_other_i_min+other.i_length,
                   shared_other_x_min:shared_other_x_min+other.x_length] += other.matrix

        # Enlarge the image to account for adjacency
        kernel = np.ones((3, 3), np.float32)
        dilated_background = cv2.dilate(background.astype(np.float32), kernel,
                                        iterations=adjacency).astype(np.int32)

        # Make counts: number of horizons in each point; create indices of overlap
        counts = (dilated_background != 0).astype(np.int32)
        counts[shared_self_i_min:shared_self_i_min+self.i_length,
               shared_self_x_min:shared_self_x_min+self.x_length] += 1
        counts_idx = counts == 2

        # Determine whether horizon can be merged (adjacent and height-close) or not
        mergeable = False
        if counts_idx.any():
            # Put the first horizon on dilated background, compute mean
            background[shared_self_i_min:shared_self_i_min+self.i_length,
                       shared_self_x_min:shared_self_x_min+self.x_length] += self.matrix

            # Compute diffs on overlap
            diffs = background[counts_idx] - dilated_background[counts_idx]
            diffs = np.abs(diffs)
            diffs = diffs[diffs < (-self.FILL_VALUE // 2)]

            if len(diffs) != 0 and np.mean(diffs) < mean_threshold:
                mergeable = True

        if mergeable:
            background[(background < 0) & (background != self.FILL_VALUE)] -= self.FILL_VALUE
            background[background == 0] = self.FILL_VALUE

            length = len(self) + len(other) # since there is no direct overlap

            # Create new instance or change `self`
            if inplace:
                # Change `self` inplace
                self.from_matrix(background, i_min=shared_i_min, x_min=shared_x_min, length=length)
                merged = True
            else:
                # Return a new instance of horizon
                merged = Horizon(background, self.geometry, self.name,
                                 i_min=shared_i_min, x_min=shared_x_min, length=length)
            return merged
        return False


    @staticmethod
    def merge_list(horizons, mean_threshold=2.0, adjacency=3, minsize=50):
        """ Iteratively try to merge every horizon in a list to every other, until there are no possible merges.
        Parameters are passed directly to `:meth:~.verify_merge`, `:meth:~.overlap_merge` and `:meth:~.adjacent_merge`.
        """
        horizons = [horizon for horizon in horizons if len(horizon) >= minsize]

        # Iterate over the list of horizons to merge everything that can be merged
        i = 0
        flag = True
        while flag:
            # Continue while at least one pair of horizons was merged at previous iteration
            flag = False
            while True:
                if i >= len(horizons):
                    break

                j = i + 1
                while True:
                    # Attempt to merge j-th horizon to i-th horizon
                    if j >= len(horizons):
                        break

                    merge_code, _ = Horizon.verify_merge(horizons[i], horizons[j],
                                                         mean_threshold=mean_threshold,
                                                         adjacency=adjacency)
                    if merge_code == 3:
                        merged = Horizon.overlap_merge(horizons[i], horizons[j], inplace=True)
                    elif merge_code == 2:
                        merged = Horizon.adjacent_merge(horizons[i], horizons[j], inplace=True,
                                                        mean_threshold=mean_threshold,
                                                        adjacency=adjacency)
                    else:
                        merged = False

                    if merged:
                        _ = horizons.pop(j)
                        flag = True
                    else:
                        j += 1
                i += 1
        return horizons



    def dump(self, path, transform=None, add_height=True):
        """ Save horizon points on disk.

        Parameters
        ----------
        path : str
            Path to a file to save horizon to.
        transform : None or callable
            If callable, then applied to points after converting to ilines/xlines coordinate system.
        add_height : bool
            Whether to concatenate average horizon height to a file name.
        """
        values = self.cubic_to_lines(copy(self.points))
        values = values if transform is None else transform(values)

        df = pd.DataFrame(values, columns=self.COLUMNS)
        df.sort_values(['iline', 'xline'], inplace=True)

        path = path if not add_height else f'{path}_#{round(self.h_mean, 1)}'
        df.to_csv(path, sep=' ', columns=self.COLUMNS, index=False, header=False)

    def dump_points(self, path, fmt='npy'):
        """ Dump points. """
        if fmt == 'npy':
            if os.path.exists(path):
                points = np.load(path, allow_pickle=False)
                points = np.concatenate([points, self.points], axis=0)
            else:
                points = self.points
            np.save(path, points, allow_pickle=False)
        elif fmt == 'hdf5':
            file_hdf5 = h5py.File(path, "a")
            if 'cube' not in file_hdf5:
                cube_hdf5 = file_hdf5.create_dataset('cube', self.geometry.cube_shape)
                cube_hdf5_x = file_hdf5.create_dataset('cube_x', self.geometry.cube_shape[[1, 2, 0]])
                cube_hdf5_h = file_hdf5.create_dataset('cube_h', self.geometry.cube_shape[[2, 0, 1]])
            else:
                cube_hdf5 = file_hdf5['cube']
                cube_hdf5_x = file_hdf5['cube_x']
                cube_hdf5_h = file_hdf5['cube_h']

            shape = (self.i_length, self.x_length, self.h_max - self.h_min + 1)
            fault_array = np.zeros(shape)

            points = self.points - np.array([self.i_min, self.x_min, self._h_min])
            fault_array[points[:, 0], points[:, 1], points[:, 2]] = 1

            cube_hdf5[self.i_min:self.i_max+1, self.x_min:self.x_max+1, self.h_min:self.h_max+1] += fault_array

            cube_hdf5_x[
                self.x_min:self.x_max+1,
                self.h_min:self.h_max+1,
                self.i_min:self.i_max+1
            ] += np.transpose(fault_array, (1, 2, 0))

            cube_hdf5_h[
                self.h_min:self.h_max+1,
                self.i_min:self.i_max+1,
                self.x_min:self.x_max+1
            ] += np.transpose(fault_array, (2, 0, 1))

            file_hdf5.close()
        else:
            raise ValueError('Unknown format:', fmt)


    # Methods of (visual) representation of a horizon
    def __repr__(self):
        return f"""<horizon {self.name} for {self.cube_name} at {hex(id(self))}>"""

    def __str__(self):
        msg = f"""
        Horizon {self.name} for {self.cube_name} loaded from {self.format}
        Ilines range:      {self.i_min} to {self.i_max}
        Xlines range:      {self.x_min} to {self.x_max}
        Depth range:       {self.h_min} to {self.h_max}
        Depth mean:        {self.h_mean:.6}
        Depth std:         {self.h_std:.6}

        Length:            {len(self)}
        Perimeter:         {self.perimeter}
        Coverage:          {self.coverage:3.5}
        Solidity:          {self.solidity:3.5}
        Num of holes:      {self.number_of_holes}
        """

        if self.is_carcass:
            msg += f"""
        Unique ilines:     {self.carcass_ilines}
        Unique xlines:     {self.carcass_xlines}
        """
        return dedent(msg)


    def put_on_full(self, matrix=None, fill_value=None):
        """ Create a matrix in cubic coordinate system. """
        matrix = matrix if matrix is not None else self.matrix
        fill_value = fill_value if fill_value is not None else self.FILL_VALUE

        background = np.full(self.cube_shape[:-1], fill_value, dtype=np.float32)
        background[self.i_min:self.i_max+1, self.x_min:self.x_max+1] = matrix
        return background


    def show(self, src='matrix', fill_value=None, on_full=True, **kwargs):
        """ Nice visualization of a horizon-related matrix. """
        matrix = getattr(self, src) if isinstance(src, str) else src
        fill_value = fill_value if fill_value is not None else self.FILL_VALUE

        if on_full:
            matrix = self.put_on_full(matrix=matrix, fill_value=fill_value)
        else:
            matrix = copy(matrix).astype(np.float32)

        # defaults for plotting if not supplied in kwargs
        kwargs = {
            'cmap': 'viridis_r',
            'title': '{} {} of `{}` on `{}`'.format(src if isinstance(src, str) else '',
                                                    'on full'*on_full, self.name, self.cube_name),
            'xlabel': self.geometry.index_headers[0],
            'ylabel': self.geometry.index_headers[1],
            **kwargs
            }
        matrix[matrix == fill_value] = np.nan
        plot_image(matrix, mode='single', **kwargs)


    def show_amplitudes_rgb(self, width=3, channel_weights=(1, 0.5, 0.25), to_uint8=True,
                            channels=None, **kwargs):
        """ Show trace values on the horizon and surfaces directly under it.

        Parameters
        ----------
        width : int
            Space between surfaces to cut.
        channel_weights : tuple
            Weights applied to rgb-channels.
        to_uint8 : bool
            Determines whether the image should be cast to uint8.
        channels : tuple
            Tuple of 3 ints. Determines channels to take from amplitudes to form rgb-image.
        backend : str
            Can be either 'matplotlib' ('plt') or 'plotly' ('go')
        """
        channels = (0, width, -1) if channels is None else channels

        # get values along the horizon and cast them to [0, 1]
        amplitudes = self.get_cube_values(window=1 + width*2, offset=width)
        amplitudes = amplitudes[:, :, channels]
        amplitudes -= np.nanmin(amplitudes, axis=(0, 1)).reshape(1, 1, -1)
        amplitudes *= 1 / np.nanmax(amplitudes, axis=(0, 1)).reshape(1, 1, -1)
        amplitudes[self.full_matrix == self.FILL_VALUE, :] = np.nan
        amplitudes = amplitudes[:, :, ::-1]
        amplitudes *= np.asarray(channel_weights).reshape(1, 1, -1)

        # cast values to uint8 if needed
        if to_uint8:
            amplitudes = (amplitudes * 255).astype(np.uint8)

        # defaults for plotting if not supplied in kwargs
        kwargs = {
            'title': 'RGB amplitudes of {} on cube {}'.format(self.name, self.cube_name),
            'xlabel': self.geometry.index_headers[0],
            'ylabel': self.geometry.index_headers[1],
            **kwargs
            }

        plot_image(amplitudes, mode='rgb', **kwargs)


    def show_3d(self, n=100, threshold=100., z_ratio=1., show_axes=True,
                width=1200, height=1200, margin=100, savepath=None, **kwargs):
        """ Interactive 3D plot. Roughly, does the following:
            - select `n` points to represent the horizon surface
            - triangulate those points
            - remove some of the triangles on conditions
            - use Plotly to draw the tri-surface

        Parameters
        ----------
        n : int
            Number of points for horizon surface creation.
            The more, the better the image is and the slower it is displayed.
        threshold : number
            Threshold to remove triangles with bigger height differences in vertices.
        z_ratio : number
            Aspect ratio between height axis and spatial ones.
        show_axes : bool
            Whether to show axes and their labels.
        width, height : number
            Size of the image.
        margin : number
            Added margin from below and above along height axis.
        savepath : str
            Path to save interactive html to.
        kwargs : dict
            Other arguments of plot creation.
        """
        # Take most representative points of a horizon
        weights_matrix = self.full_matrix
        grad_i = np.diff(weights_matrix, axis=0, prepend=0)
        grad_x = np.diff(weights_matrix, axis=1, prepend=0)
        weights_matrix = (grad_i + grad_x) / 2
        weights_matrix[np.abs(weights_matrix) > 100] = np.nan

        idx = np.nonzero(self.full_matrix > 0)
        probs = np.abs(weights_matrix[idx[0], idx[1]].flatten())
        probs[np.isnan(probs)] = np.nanmax(probs)
        indices = np.random.choice(len(probs), size=n, p=probs / probs.sum())

        # Convert to meshgrid
        ilines = self.points[:, 0][indices]
        xlines = self.points[:, 1][indices]
        ilines, xlines = np.meshgrid(ilines, xlines)
        ilines = ilines.flatten()
        xlines = xlines.flatten()

        # Remove from grid points with no horizon in it
        heights = self.full_matrix[ilines, xlines]
        mask = (heights != self.FILL_VALUE)
        x = ilines[mask]
        y = xlines[mask]
        z = heights[mask]

        # Triangulate points and remove some of the triangles
        tri = Delaunay(np.vstack([x, y]).T)
        simplices = filter_simplices(simplices=tri.simplices, points=tri.points,
                                     matrix=self.full_matrix, threshold=threshold)

        # Arguments of graph creation
        kwargs = {
            'title': f'Horizon `{self.name}` on `{self.cube_name}`',
            'colormap': plotly.colors.sequential.Viridis[::-1][:4],
            'edges_color': 'rgb(70, 40, 50)',
            'show_colorbar': False,
            'width': width,
            'height': height,
            'aspectratio': {'x': self.i_length / self.x_length, 'y': 1, 'z': z_ratio},
            **kwargs
        }

        fig = ff.create_trisurf(x=x, y=y, z=z, simplices=simplices, **kwargs)

        # Update scene with title, labels and axes
        fig.update_layout(
            {
                'scene': {
                    'xaxis': {
                        'title': self.geometry.index_headers[0] if show_axes else '',
                        'showticklabels': show_axes,
                        'autorange': 'reversed',
                    },
                    'yaxis': {
                        'title': self.geometry.index_headers[1] if show_axes else '',
                        'showticklabels': show_axes,
                    },
                    'zaxis': {
                        'title': 'DEPTH' if show_axes else '',
                        'showticklabels': show_axes,
                        'range': [self.h_max + margin, self.h_min - margin],
                    },
                    'camera_eye': {
                        "x": 1.25, "y": 1.5, "z": 1.5
                    },
                }
            }
        )
        fig.show()

        if savepath:
            fig.write_html(savepath)


    def show_slide(self, loc, width=3, axis='i', order_axes=None, zoom_slice=None, **kwargs):
        """ Show slide with horizon on it.

        Parameters
        ----------
        loc : int
            Number of slide to load.
        width : int
            Horizon thickness.
        axis : int
            Number of axis to load slide along.
        zoom_slice : tuple
            Tuple of slices to apply directly to 2d images.
        """
        # Make `locations` for slide loading
        axis = self.geometry.parse_axis(axis)
        locations = self.geometry.make_slide_locations(loc, axis=axis)
        shape = np.array([(slc.stop - slc.start) for slc in locations])

        # Load seismic and mask
        seismic_slide = self.geometry.load_slide(loc=loc, axis=axis)
        mask = np.zeros(shape)
        mask = self.add_to_mask(mask, locations=locations, width=width)
        seismic_slide, mask = np.squeeze(seismic_slide), np.squeeze(mask)
        xticks = list(range(seismic_slide.shape[0]))
        yticks = list(range(seismic_slide.shape[1]))

        if zoom_slice:
            seismic_slide = seismic_slide[zoom_slice]
            mask = mask[zoom_slice]
            xticks = xticks[zoom_slice[0]]
            yticks = yticks[zoom_slice[1]]

        # defaults for plotting if not supplied in kwargs
        if axis in [0, 1]:
            header = self.geometry.index_headers[axis]
            xlabel = self.geometry.index_headers[1 - axis]
            ylabel = 'depth'
            total = self.geometry.lens[axis]
        if axis == 2:
            header = 'Depth'
            xlabel = self.geometry.index_headers[0]
            ylabel = self.geometry.index_headers[1]
            total = self.geometry.depth

        kwargs = {
            'mode': 'overlap',
            'title': (f'Horizon `{self.name}` on `{self.geometry.name}`' +
                      f'\n {header} {loc} out of {total}'),
            'xlabel': xlabel,
            'ylabel': ylabel,
            'xticks': xticks[::max(1, round(len(xticks)//8/100))*100],
            'yticks': yticks[::max(1, round(len(yticks)//10/100))*100][::-1],
            'y': 1.02,
            **kwargs
        }

        plot_image([seismic_slide, mask], order_axes=order_axes, **kwargs)


    def __copy__(self):
        """ Create a shallow copy of a horizon.

        Returns
        -------
        A horizon object with new matrix object and a reference to the old geometry attribute.
        """
        return Horizon(np.copy(self.matrix), self.geometry, i_min=self.i_min, x_min=self.x_min,
                       name=f'copy_of_{self.name}')


class StructuredHorizon(Horizon):
    """ Convenient alias for `Horizon` class. """


@njit
def _filtering_function(points, filtering_matrix):
    #pylint: disable=consider-using-enumerate
    mask = np.ones(len(points), dtype=np.int32)

    for i in range(len(points)):
        il, xl = points[i, 0], points[i, 1]
        if filtering_matrix[il, xl] == 1:
            mask[i] = 0
    return points[mask == 1, :]<|MERGE_RESOLUTION|>--- conflicted
+++ resolved
@@ -1046,14 +1046,9 @@
 
         # make the cut-array and fill it with array-data located on needed heights
         result = np.full(array.shape[:2] + (width, ), np.nan, dtype=np.float32)
-<<<<<<< HEAD
-        for i, surface_level in enumerate(np.array([overlap_matrix + shift for shift in range(-width // 2 + 1,
-                                                                                              width // 2 + 1)])):
-=======
         iterator = [overlap_matrix + shift for shift in range(-width // 2 + 1, width // 2 + 1)]
 
         for i, surface_level in enumerate(np.array(iterator)):
->>>>>>> 9d4495bf
             mask = (surface_level >= 0) & (surface_level < array.shape[-1]) & (surface_level !=
                                                                                self.FILL_VALUE - shifts[-1])
             mask_where = np.where(mask)
