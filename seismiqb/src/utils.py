""" Utility functions. """
import os
import inspect
from math import isnan, atan

from tqdm import tqdm
import numpy as np
import pandas as pd
import segyio
import torch
import torch.nn.functional as F

from numba import njit, prange


def file_print(msg, path, mode='w'):
    """ Print to file. """
    # pylint: disable=redefined-outer-name
    with open(path, mode) as file:
        print(msg, file=file)

#TODO: rethink
def make_subcube(path, geometry, path_save, i_range, x_range):
    """ Make subcube from .sgy cube by removing some of its first and
    last ilines and xlines.

    Parameters
    ----------
    path : str
        Location of original .sgy cube.
    geometry : SeismicGeometry
        Infered information about original cube.
    path_save : str
        Place to save subcube.
    i_range : array-like
        Ilines to include in subcube.
    x_range : array-like
        Xlines to include in subcube.

    Notes
    -----
    Common use of this function is to remove not fully filled slices of .sgy cubes.
    """
    i_low, i_high = i_range[0], i_range[-1]
    x_low, x_high = x_range[0], x_range[-1]

    with segyio.open(path, 'r', strict=False) as src:
        src.mmap()
        spec = segyio.spec()
        spec.sorting = int(src.sorting)
        spec.format = int(src.format)
        spec.samples = range(geometry.depth)
        spec.ilines = geometry.ilines[i_low:i_high]
        spec.xlines = geometry.xlines[x_low:x_high]

        with segyio.create(path_save, spec) as dst:
            # Copy all textual headers, including possible extended
            for i in range(1 + src.ext_headers):
                dst.text[i] = src.text[i]

            c = 0
            for il_ in tqdm(spec.ilines):
                for xl_ in spec.xlines:
                    tr_ = geometry.il_xl_trace[(il_, xl_)]
                    dst.header[c] = src.header[tr_]
                    dst.header[c][segyio.TraceField.FieldRecord] = il_
                    dst.header[c][segyio.TraceField.TRACE_SEQUENCE_FILE] = il_

                    dst.header[c][segyio.TraceField.TraceNumber] = xl_ - geometry.xlines_offset
                    dst.header[c][segyio.TraceField.TRACE_SEQUENCE_LINE] = xl_ - geometry.xlines_offset
                    dst.trace[c] = src.trace[tr_]
                    c += 1
            dst.bin = src.bin
            dst.bin = {segyio.BinField.Traces: c}

    # Check that repaired cube can be opened in 'strict' mode
    with segyio.open(path_save, 'r', strict=True) as _:
        pass

#TODO: rename, add some defaults
def convert_point_cloud(path, path_save, names=None, order=None, transform=None):
    """ Change set of columns in file with point cloud labels.
    Usually is used to remove redundant columns.

    Parameters
    ----------
    path : str
        Path to file to convert.
    path_save : str
        Path for the new file to be saved to.
    names : str or sequence of str
        Names of columns in the original file. Default is Petrel's export format, which is
        ('_', '_', 'iline', '_', '_', 'xline', 'cdp_x', 'cdp_y', 'height'), where `_` symbol stands for
        redundant keywords like `INLINE`.
    order : str or sequence of str
        Names and order of columns to keep. Default is ('iline', 'xline', 'height').
    """
    #pylint: disable=anomalous-backslash-in-string
    names = names or ['_', '_', 'iline', '_', '_', 'xline',
                      'cdp_x', 'cdp_y', 'height']
    order = order or ['iline', 'xline', 'height']

    names = [names] if isinstance(names, str) else names
    order = [order] if isinstance(order, str) else order

    df = pd.read_csv(path, sep='\s+', names=names, usecols=set(order))
    df.dropna(inplace=True)

    if 'iline' in order and 'xline' in order:
        df.sort_values(['iline', 'xline'], inplace=True)

    data = df.loc[:, order]
    if transform:
        data = data.apply(transform)
    data.to_csv(path_save, sep=' ', index=False, header=False)


def save_point_cloud(metric, save_path, geometry=None):
    """ Save 2D map as a .txt point cloud. Can be opened by GENERAL format reader in geological software. """
    idx_1, idx_2 = np.asarray(~np.isnan(metric)).nonzero()
    points = np.hstack([idx_1.reshape(-1, 1),
                        idx_2.reshape(-1, 1),
                        metric[idx_1, idx_2].reshape(-1, 1)])

    if geometry is not None:
        points[:, 0] += geometry.ilines_offset
        points[:, 1] += geometry.xlines_offset

    df = pd.DataFrame(points, columns=['iline', 'xline', 'metric_value'])
    df.sort_values(['iline', 'xline'], inplace=True)
    df.to_csv(save_path, sep=' ', columns=['iline', 'xline', 'metric_value'],
              index=False, header=False)


def gen_crop_coordinates(point, horizon_matrix, zero_traces,
                         stride, shape, depth, fill_value, zeros_threshold=0,
                         empty_threshold=5, safe_stripe=0, num_points=2):
    """ Generate crop coordinates next to the point with maximum horizon covered area.

    Parameters
    ----------
    point : array-like
        Coordinates of the point.
    horizon_matrix : ndarray
        `Full_matrix` attribute of the horizon.
    zero_traces : ndarray
        A boolean ndarray indicating zero traces in the cube.
    stride : int
        Distance between the point and a corner of a crop.
    shape : array-like
        The desired shape of the crops.
        Note that final shapes are made in both xline and iline directions. So if
        crop_shape is (1, 64, 64), crops of both (1, 64, 64) and (64, 1, 64) shape
        will be defined.    fill_value : int
    zeros_threshold : int
        A maximum number of bad traces in a crop.
    empty_threshold : int
        A minimum number of points with unknown horizon per crop.
    safe_stripe : int
        Distance between a crop and the ends of the cube.
    num_points : int
        Returned number of crops. The maximum is four.
    """
    candidates, shapes = [], []
    orders, intersections = [], []
    hor_height = horizon_matrix[point[0], point[1]]
    ilines_len, xlines_len = horizon_matrix.shape

    tested_iline_positions = [max(0, point[0] - stride),
                              min(point[0] - shape[1] + stride, ilines_len - shape[1])]

    for il in tested_iline_positions:
        if (il > safe_stripe) and (il + shape[1] < ilines_len - safe_stripe):
            num_missing_traces = np.sum(zero_traces[il: il + shape[1],
                                                    point[1]: point[1] + shape[0]])
            if num_missing_traces <= zeros_threshold:
                horizon_patch = horizon_matrix[il: il + shape[1],
                                               point[1]:point[1] + shape[0]]
                num_empty = np.sum(horizon_patch == fill_value)
                if num_empty > empty_threshold:
                    candidates.append([il, point[1],
                                       min(hor_height - shape[2] // 2, depth - shape[2] - 1)])
                    shapes.append([shape[1], shape[0], shape[2]])
                    orders.append([0, 2, 1])
                    intersections.append(shape[1] - num_empty)

    tested_xline_positions = [max(0, point[1] - stride),
                              min(point[1] - shape[1] + stride, xlines_len - shape[1])]

    for xl in tested_xline_positions:
        if (xl > safe_stripe) and (xl + shape[1] < xlines_len - safe_stripe):
            num_missing_traces = np.sum(zero_traces[point[0]: point[0] + shape[0],
                                                    xl: xl + shape[1]])
            if num_missing_traces <= zeros_threshold:
                horizon_patch = horizon_matrix[point[0]:point[0] + shape[0],
                                               xl: xl + shape[1]]
                num_empty = np.sum(horizon_patch == fill_value)
                if num_empty > empty_threshold:
                    candidates.append([point[0], xl,
                                       min(hor_height - shape[2] // 2, depth - shape[2] - 1)])
                    shapes.append(shape)
                    orders.append([2, 0, 1])
                    intersections.append(shape[1] - num_empty)

    if len(candidates) == 0:
        return None

    candidates_array = np.array(candidates)
    shapes_array = np.array(shapes)
    orders_array = np.array(orders)

    top = np.argsort(np.array(intersections))[:num_points]
    return (candidates_array[top], \
                shapes_array[top], \
                orders_array[top])


def make_axis_grid(axis_range, stride, length, crop_shape):
    """ Make separate grids for every axis. """
    grid = np.arange(*axis_range, stride)
    grid_ = [x for x in grid if x + crop_shape < length]
    if len(grid) != len(grid_):
        grid_ += [axis_range[1] - crop_shape]
    return sorted(grid_)

def fill_defaults(value, default):
    """ Transform int or tuple with Nones to tuple with values from default.

    Parameters
    ----------
    value : None, int or tuple
        value to transform
    default : tuple

    Returns
    -------
    tuple

    Examples
    --------
        None --> default
        5 --> (5, 5, 5)
        (None, None, 3) --> (default[0], default[1], 3)
    """
    if value is None:
        value = default
    elif isinstance(value, int):
        value = tuple([value] * 3)
    elif isinstance(value, tuple):
        value = tuple([item if item else default[i] for i, item in enumerate(value)])
    return value


def _adjust_shape_for_rotation(shape, angle):
    """ Compute adjusted 2D crop shape to rotate it and get central crop without padding.

    Parameters
    ----------
    shape : tuple
        Target сrop shape.
    angle : float

    Returns
    -------
    tuple
        Adjusted crop shape.
    """
    angle = abs(2 * np.pi * angle / 360)
    limit = atan(shape[1] / shape[0])
    x_max, y_max = shape
    if angle != 0:
        if angle < limit:
            x_max = shape[0] * np.cos(angle) + shape[1] * np.sin(angle) + 1
        else:
            x_max = (shape[0] ** 2 + shape[1] ** 2) ** 0.5 + 1

        if angle < np.pi / 2 - limit:
            y_max = shape[0] * np.sin(angle) + shape[1] * np.cos(angle) + 1
        else:
            y_max = (shape[0] ** 2 + shape[1] ** 2) ** 0.5 + 1
    return (int(np.ceil(x_max)), int(np.ceil(y_max)))

def adjust_shape_3d(shape, angle, scale=(1, 1, 1)):
    """ Compute adjusted 3D crop shape to rotate it and get central crop without padding. Adjustments is based on
    proposition that rotation angles are defined as Tait-Bryan angles and the sequence of extrinsic rotations axes
    is (axis_2, axis_0, axis_1) and scale performed after rotation.

    Parameters
    ----------
    shape : tuple
        Target сrop shape.
    angle : float or tuple of floats
        Rotation angles about each axis.
    scale : int or tuple, optional
        Scale for each axis.

    Returns
    -------
    tuple
        Adjusted crop shape.
    """
    angle = angle if isinstance(angle, (tuple, list)) else (angle, 0, 0)
    scale = scale if isinstance(scale, (tuple, list)) else (scale, scale, 1)
    shape = np.ceil(np.array(shape) / np.array(scale)).astype(int)
    if angle[2] != 0:
        shape[2], shape[0] = _adjust_shape_for_rotation((shape[2], shape[0]), angle[2])
    if angle[1] != 0:
        shape[2], shape[1] = _adjust_shape_for_rotation((shape[2], shape[1]), angle[1])
    if angle[0] != 0:
        shape[0], shape[1] = _adjust_shape_for_rotation((shape[0], shape[1]), angle[0])
    return tuple(shape)

@njit
def groupby_mean(array):
    """ Faster version of mean-groupby of data along the first two columns.
    Input array is supposed to have (N, 3) shape.
    """
    n = len(array)

    output = np.zeros_like(array)
    position = 0

    prev = array[0, :2]
    s, c = array[0, -1], 1

    for i in range(1, n):
        curr = array[i, :2]

        if prev[0] == curr[0] and prev[1] == curr[1]:
            s += array[i, -1]
            c += 1
        else:
            output[position, :2] = prev
            output[position, -1] = s / c
            position += 1

            prev = curr
            s, c = array[i, -1], 1

    output[position, :2] = prev
    output[position, -1] = s / c
    position += 1
    return output[:position]


@njit
def groupby_min(array):
    """ Faster version of min-groupby of data along the first two columns.
    Input array is supposed to have (N, 3) shape.
    """
    n = len(array)

    output = np.zeros_like(array)
    position = 0

    prev = array[0, :2]
    s = array[0, -1]

    for i in range(1, n):
        curr = array[i, :2]

        if prev[0] == curr[0] and prev[1] == curr[1]:
            s = min(s, array[i, -1])
        else:
            output[position, :2] = prev
            output[position, -1] = s
            position += 1

            prev = curr
            s = array[i, -1]

    output[position, :2] = prev
    output[position, -1] = s
    position += 1
    return output[:position]


@njit
def groupby_max(array):
    """ Faster version of min-groupby of data along the first two columns.
    Input array is supposed to have (N, 3) shape.
    """
    n = len(array)

    output = np.zeros_like(array)
    position = 0

    prev = array[0, :2]
    s = array[0, -1]

    for i in range(1, n):
        curr = array[i, :2]

        if prev[0] == curr[0] and prev[1] == curr[1]:
            s = max(s, array[i, -1])
        else:
            output[position, :2] = prev
            output[position, -1] = s
            position += 1

            prev = curr
            s = array[i, -1]

    output[position, :2] = prev
    output[position, -1] = s
    position += 1
    return output[:position]


@njit
def round_to_array(values, ticks):
    """ Jit-accelerated function to round values from one array to the
    nearest value from the other in a vectorized fashion. Faster than numpy version.

    Parameters
    ----------
    values : array-like
        Array to modify.
    ticks : array-like
        Values to cast to. Must be sorted in the ascending order.

    Returns
    -------
    array-like
        Array with values from `values` rounded to the nearest from corresponding entry of `ticks`.
    """
    for i, p in enumerate(values):
        if p <= ticks[0]:
            values[i] = ticks[0]
        elif p >= ticks[-1]:
            values[i] = ticks[-1]
        else:
            ix = np.searchsorted(ticks, p)

            if abs(ticks[ix] - p) <= abs(ticks[ix-1] - p):
                values[i] = ticks[ix]
            else:
                values[i] = ticks[ix-1]
    return values


@njit
def find_min_max(array):
    """ Get both min and max values in just one pass through array."""
    n = array.size
    max_val = min_val = array[0]
    for i in range(1, n):
        min_val = min(array[i], min_val)
        max_val = max(array[i], max_val)
    return min_val, max_val



def compute_running_mean(x, kernel_size):
    """ Fast analogue of scipy.signal.convolve2d with gaussian filter. """
    k = kernel_size // 2
    padded_x = np.pad(x, (k, k), mode='symmetric')
    cumsum = np.cumsum(padded_x, axis=1)
    cumsum = np.cumsum(cumsum, axis=0)
    return _compute_running_mean_jit(x, kernel_size, cumsum)

@njit
def _compute_running_mean_jit(x, kernel_size, cumsum):
    """ Jit accelerated running mean. """
    #pylint: disable=invalid-name
    k = kernel_size // 2
    result = np.zeros_like(x).astype(np.float32)

    canvas = np.zeros((cumsum.shape[0] + 2, cumsum.shape[1] + 2))
    canvas[1:-1, 1:-1] = cumsum
    cumsum = canvas

    for i in range(k, x.shape[0] + k):
        for j in range(k, x.shape[1] + k):
            d = cumsum[i + k + 1, j + k + 1]
            a = cumsum[i - k, j  - k]
            b = cumsum[i - k, j + 1 + k]
            c = cumsum[i + 1 + k, j - k]
            result[i - k, j - k] = float(d - b - c + a) /  float(kernel_size ** 2)
    return result


def mode(array):
    """ Compute mode of the array along the last axis. """
    nan_mask = np.max(array, axis=-1)
    return nb_mode(array, nan_mask)

@njit
def nb_mode(array, mask):
    """ Compute mode of the array along the last axis. """
    #pylint: disable=not-an-iterable
    i_range, x_range = array.shape[:2]
    temp = np.full((i_range, x_range), np.nan)

    for il in prange(i_range):
        for xl in prange(x_range):
            if not isnan(mask[il, xl]):

                current = array[il, xl, :]
                counter = {}
                frequency = 0
                for i in current:
                    if i in counter:
                        counter[i] += 1
                    else:
                        counter[i] = 0

                    if counter[i] > frequency:
                        element = i
                        frequency = counter[i]

                temp[il, xl] = element
    return temp


@njit
def filter_simplices(simplices, points, matrix, threshold=5.):
    """ Remove simplices outside of matrix. """
    #pylint: disable=consider-using-enumerate
    mask = np.ones(len(simplices), dtype=np.int32)

    for i in range(len(simplices)):
        tri = points[simplices[i]].astype(np.int32)

        middle_i, middle_x = np.mean(tri[:, 0]), np.mean(tri[:, 1])
        heights = np.array([matrix[tri[0, 0], tri[0, 1]],
                            matrix[tri[1, 0], tri[1, 1]],
                            matrix[tri[2, 0], tri[2, 1]]])

        if matrix[int(middle_i), int(middle_x)] < 0 or np.std(heights) > threshold:
            mask[i] = 0

    return simplices[mask == 1]

def compute_attribute(array, window, device='cuda:0', attribute='semblance'):
    """ Compute semblance for the cube. """
    if isinstance(window, int):
        window = np.ones(3, dtype=np.int32) * window
    window = np.minimum(np.array(window), array.shape)

    inputs = torch.Tensor(array).to(device)
    inputs = inputs.view(1, 1, *inputs.shape)
    padding = [(w // 2, w - w // 2 - 1) for w in window]

    num = F.pad(inputs, (0, 0, *padding[1], *padding[0], 0, 0, 0, 0))
    num = F.conv3d(num, torch.ones((1, 1, window[0], window[1], 1), dtype=torch.float32).to(device)) ** 2
    num = F.pad(num, (*padding[2], 0, 0, 0, 0, 0, 0, 0, 0))
    num = F.conv3d(num, torch.ones((1, 1, 1, 1, window[2]), dtype=torch.float32).to(device))

    denum = F.pad(inputs, (*padding[2], *padding[1], *padding[0], 0, 0, 0, 0))
    denum = F.conv3d(denum ** 2, torch.ones((1, 1, *window), dtype=torch.float32).to(device))

    normilizing = torch.ones(inputs.shape[:-1], dtype=torch.float32).to(device)
    normilizing = F.pad(normilizing, (*padding[1], *padding[0], 0, 0, 0, 0))
    normilizing = F.conv2d(normilizing, torch.ones((1, 1, window[0], window[1]), dtype=torch.float32).to(device))

    denum *= normilizing.view(*normilizing.shape, 1)
    return np.nan_to_num((num / denum).cpu().numpy()[0, 0], nan=1.)

def retrieve_function_arguments(function, dictionary):
    """ Retrieve both positional and keyword arguments for a passed `function` from a `dictionary`.
    Note that retrieved values are removed from the passed `dictionary` in-place. """
    # pylint: disable=protected-access
    parameters = inspect.signature(function).parameters
    arguments_with_defaults = {k: v.default for k, v in parameters.items() if v.default != inspect._empty}
    return {k: dictionary.pop(k, v) for k, v in arguments_with_defaults.items()}

def get_environ_flag(flag_name, defaults=('0', '1'), convert=int):
    """ Retrive environmental variable, check if it matches expected defaults and optionally convert it. """
    flag = os.environ.get(flag_name, '0')
    if flag not in defaults:
        raise ValueError(f"Expected `{flag_name}` env variable value to be from {defaults}, got {flag} instead.")
    return convert(flag)

def make_bezier_figure(n=7, radius=0.2, sharpness=0.05, scale=1.0, shape=(1, 1),
                       resolution=None, distance=.5, seed=None):
    """ Bezier closed curve coordinates.
    Creates Bezier closed curve which passes through random points.
    Code based on:  https://stackoverflow.com/questions/50731785/create-random-shape-contour-using-matplotlib

    Parameters
    ----------
    n : int
        Number more than 1 to control amount of angles (key points) in the random figure.
        Must be more than 1.
    radius : float
        Number between 0 and 1 to control the distance of middle points in Bezier algorithm.
    sharpness : float
        Degree of sharpness/edgy. If 0 then a curve will be the smoothest.
    scale : float
        Number between 0 and 1 to control figure scale. Fits to the shape.
    shape : sequence int
        Shape of figure location area.
    resolution : int
        Amount of points in one curve between two key points.
    distance : float
        Number between 0 and 1 to control distance between all key points in a unit square.
    seed: int, optional
        Seed the random numbers generator.
    """
    rng = np.random.default_rng(seed)
    resolution = resolution or int(100 * scale * max(shape))

    # Get key points of figure as random points which are far enough each other
    key_points = rng.random((n, 2))
    squared_distance = distance ** 2

    squared_distances = squared_distance - 1
    while np.any(squared_distances < squared_distance):
        shifted_points = key_points - np.mean(key_points, axis=0)
        angles = np.arctan2(shifted_points[:, 0], shifted_points[:, 1])
        key_points = key_points[np.argsort(angles)]

        squared_distances = np.sum(np.diff(key_points, axis=0)**2, axis=1)
        key_points = rng.random((n, 2))

    key_points *= scale * np.array(shape, float)
    key_points = np.vstack([key_points, key_points[0]])

    # Calculate figure angles in key points
    p = np.arctan(sharpness) / np.pi + .5
    diff_between_points = np.diff(key_points, axis=0)
    angles = np.arctan2(diff_between_points[:, 1], diff_between_points[:, 0])
    angles = angles + 2 * np.pi * (angles < 0)
    rolled_angles = np.roll(angles, 1)
    angles = p * angles + (1 - p) * rolled_angles + np.pi * (np.abs(rolled_angles - angles) > np.pi)
    angles = np.append(angles, angles[0])

    # Create figure part by part: make curves between each pair of points
    curve_segments = []
    # Calculate control points for Bezier curve
    points_distances = np.sqrt(np.sum(diff_between_points ** 2, axis=1))
    radii = radius * points_distances
    middle_control_points_1 = np.transpose(radii * [np.cos(angles[:-1]),
                                                    np.sin(angles[:-1])]) + key_points[:-1]
    middle_control_points_2 = np.transpose(radii * [np.cos(angles[1:] + np.pi),
                                                    np.sin(angles[1:] + np.pi)]) + key_points[1:]
    curve_main_points_arr = np.hstack([key_points[:-1], middle_control_points_1,
                                       middle_control_points_2, key_points[1:]]).reshape(n, 4, -1)

    # Get Bernstein polynomial approximation of each curve
    binom_coefficients = [1, 3, 3, 1]
    for i in range(n):
        bezier_param_t = np.linspace(0, 1, num=resolution)
        current_segment = np.zeros((resolution, 2))
        for point_num, point in enumerate(curve_main_points_arr[i]):
            binom_coefficient = binom_coefficients[point_num]
            polynomial_degree = np.power(bezier_param_t, point_num)
            polynomial_degree *= np.power(1 - bezier_param_t, 3 - point_num)
            bernstein_polynomial = binom_coefficient * polynomial_degree
            current_segment += np.outer(bernstein_polynomial, point)
        curve_segments.extend(current_segment)

    curve_segments = np.array(curve_segments)
    figure_coordinates = np.unique(np.ceil(curve_segments).astype(int), axis=0)
    return figure_coordinates

def to_list(obj, default=None):
    """ Cast an object to a list.
    When default value provided, cast it instead if object value is None.
    Almost identical to `list(obj)` for 1-D objects, except for `str` instances,
    which won't be split into separate letters but transformed into a list of a single element.
    """
    if (obj is None) and (default is not None):
        obj = default
    return np.array(obj).ravel().tolist()

def get_class_methods(cls):
<<<<<<< HEAD
    return {func for func in dir(cls) if not func.startswith("__") and callable(getattr(cls, func))}
=======
    """ Get a list of non-private class methods. """
    return [func for func in dir(cls) if not func.startswith("__") and callable(getattr(cls, func))]
>>>>>>> ad8f9df7
<|MERGE_RESOLUTION|>--- conflicted
+++ resolved
@@ -666,9 +666,5 @@
     return np.array(obj).ravel().tolist()
 
 def get_class_methods(cls):
-<<<<<<< HEAD
-    return {func for func in dir(cls) if not func.startswith("__") and callable(getattr(cls, func))}
-=======
     """ Get a list of non-private class methods. """
-    return [func for func in dir(cls) if not func.startswith("__") and callable(getattr(cls, func))]
->>>>>>> ad8f9df7
+    return [func for func in dir(cls) if not func.startswith("__") and callable(getattr(cls, func))]