--- conflicted
+++ resolved
@@ -11,13 +11,8 @@
 from scipy.signal import butter, lfilter
 
 from ..batchflow import FilesIndex, Batch, action, inbatch_parallel
-<<<<<<< HEAD
-
-from .utils import create_mask, make_labels_dict
-=======
 from ..batchflow.batch_image import transform_actions # pylint: disable=no-name-in-module,import-error
-from .utils import create_mask, aggregate, count_nonzeros
->>>>>>> 6054282c
+from .utils import create_mask, aggregate, count_nonzeros, make_labels_dict
 
 
 AFFIX = '___'
