""" Seismic Crop Batch."""
import string
import random
from copy import copy

import numpy as np
import segyio
import cv2
from scipy.signal import butter, lfilter, hilbert

from ..batchflow import FilesIndex, Batch, action, inbatch_parallel
from ..batchflow.batch_image import transform_actions # pylint: disable=no-name-in-module,import-error
from .utils import create_mask, aggregate, make_labels_dict, _get_horizons
from .plot_utils import plot_batch_components


AFFIX = '___'
SIZE_POSTFIX = 7
SIZE_SALT = len(AFFIX) + SIZE_POSTFIX


@transform_actions(prefix='_', suffix='_', wrapper='apply_transform')
class SeismicCropBatch(Batch):
    """ Batch with ability to generate 3d-crops of various shapes."""
    components = ('slices', 'geometries', 'labels')

    def _init_component(self, *args, **kwargs):
        """ Create and preallocate a new attribute with the name ``dst`` if it
        does not exist and return batch indices."""
        _ = args
        dst = kwargs.get("dst")
        if dst is None:
            raise KeyError("dst argument must be specified")
        if isinstance(dst, str):
            dst = (dst,)
        for comp in dst:
            if not hasattr(self, comp):
                setattr(self, comp, np.array([None] * len(self.index)))
        return self.indices


    @staticmethod
    def salt(path):
        """ Adds random postfix of predefined length to string.

        Parameters
        ----------
        path : str
            supplied string.

        Returns
        -------
        path : str
            supplied string with random postfix.
        Notes
        -----
        Action `crop` makes a new instance of SeismicCropBatch with
        different (enlarged) index. Items in that index should point to cube
        location to cut crops from. Since we can't store multiple copies of the same
        string in one index (due to internal usage of dictionary), we need to augment
        those strings with random postfix (which we can remove later).
        """
        chars = string.ascii_uppercase + string.digits
        return path + AFFIX + ''.join(random.choice(chars) for _ in range(SIZE_POSTFIX))


    @staticmethod
    def unsalt(path):
        """ Removes postfix that was made by `salt` method.

        Parameters
        ----------
        path : str
            supplied string.

        Returns
        -------
        str
            string without postfix.
        """
        if AFFIX in path:
            return path[:-SIZE_SALT]
        return path

    def _assemble_labels(self, all_clouds, *args, dst=None, **kwargs):
        """ Assemble labels-dict from different crops in batch.
        """
        _ = args
        labels = dict()
        labels_ = dict()

        # init labels-dict
        for ix in self.indices:
            labels_[self.unsalt(ix)] = set()

        for ix, cloud in zip(self.indices, all_clouds):
            labels_[self.unsalt(ix)] |= set(cloud.keys())

        for cube, ilines_xlines in labels_.items():
            labels[cube] = dict()
            for il_xl in ilines_xlines:
                labels[cube][il_xl] = set()

        # fill labels with sets of horizons
        for ix, cloud in zip(self.indices, all_clouds):
            for il_xl, heights in cloud.items():
                labels[self.unsalt(ix)][il_xl] |= set(heights)

        # transforms sets of horizons to labels
        for cube in labels:
            for il_xl in labels[cube]:
                labels[cube][il_xl] = np.sort(list(labels[cube][il_xl]))

        # convert labels to numba.Dict if needed
        if kwargs.get('to_numba'):
            for cube, cloud_dict in labels.items():
                cloud = []
                for il_xl, horizons in cloud_dict.items():
                    (il, xl) = il_xl
                    for h in horizons.reshape(-1):
                        cloud.append([il, xl, h])

                cloud = np.array(cloud)
                labels[cube] = make_labels_dict(cloud)

        setattr(self, dst, labels)
        return self

    def get_pos(self, data, component, index):
        """ Get correct slice/key of a component-item based on its type.
        """
        candidates = self.components + ('segyfiles', )
        if component in candidates and component != 'slices':
            return self.unsalt(index)
        return super().get_pos(data, component, index)

    def __setattr__(self, name, value):
        if self.components is not None:
            if name == "_data":
                super().__setattr__(name, value)
                if self._item_class is None:
                    self.make_item_class()
                self._data_named = self._item_class(data=self._data)   # pylint: disable=not-callable
                return
            if name in self.components:    # pylint: disable=unsupported-membership-test
                if self._data_named is None:
                    _ = self.data
                setattr(self._data_named, name, value)
                super().__setattr__('_data', self._data_named.data)
                return
        super().__setattr__(name, value)

    @action
    def load_component(self, src, dst):
        """ Store `src` data in `dst` component. """
        if isinstance(src, dict):
            src = [src]
        if isinstance(dst, str):
            dst = [dst]

        for data, name in zip(src, dst):
            setattr(self, name, data)
        return self


    @action
    def crop(self, points, shape, dilations=None, loc=(0, 0, 0), side_view=False, dst='slices', passdown=None):
        """ Generate positions of crops. Creates new instance of `SeismicCropBatch`
        with crop positions in one of the components (`slices` by default).

        Parameters
        ----------
        points : array-like
            Upper rightmost points for every crop and name of cube to
            cut it from. Order is: name, iline, xline, height. For example,
            ['Cube.sgy', 13, 500, 200] stands for crop has [13, 500, 200]
            as its upper rightmost point and must be cut from 'Cube.sgy' file.

        shape : sequence
            Desired shape of crops.

        dilations : sequence
            Intervals between successive slides along each dimension.

        loc : sequence
            Location of the point relative to the cut crop. Must be one of the unit-cube vertices.

        dst : str, optional
            Component of batch to put positions of crops in.

        passdown : str of list of str
            Components of batch to keep in the new one.

        Notes
        -----
        Based on the first column of `points`, new instance of SeismicCropBatch is created.
        In order to keep multiple references to the same .sgy cube, each index is augmented
        with prefix of fixed length (check `salt` method for details).

        Returns
        -------
        SeismicCropBatch
            Batch with positions of crops in specified component.
        """
#         print('hey')
        new_index = [self.salt(ix) for ix in points[:, 0]]
        new_dict = {ix: self.index.get_fullpath(self.unsalt(ix))
                    for ix in new_index}
        new_batch = type(self)(FilesIndex.from_index(index=new_index, paths=new_dict, dirs=False))

        passdown = passdown or []
        passdown = [passdown] if isinstance(passdown, str) else passdown
        passdown.extend(['geometries', 'labels'])

        for component in passdown:
            if hasattr(self, component):
                if not component in new_batch.components:
                    new_batch.add_components(component)
                setattr(new_batch, component, getattr(self, component))

        dilations = dilations or [1, 1, 1]

        if side_view:
            side_view = side_view if isinstance(side_view, float) else 0.5
        shape = np.asarray(shape)
        shapes = []
        for _ in points:
            if not side_view:
                shapes.append(shape)
            else:
                flag = np.random.random() > side_view
                if flag:
                    shapes.append(shape)
                else:
                    shapes.append(shape[[1, 0, 2]])
        shapes = np.array(shapes)

        slices = []
<<<<<<< HEAD
        for point in points:
#             print('point ', points)
            slice_ = self._make_slice(point, shape, dilations)
=======
        for point, shape_ in zip(points, shapes):
            slice_ = self._make_slice(point, shape_, dilations, loc)
>>>>>>> 78a9b505
            slices.append(slice_)
        setattr(new_batch, dst, slices)
        return new_batch

    def _make_slice(self, point, shape, dilations, loc=(0, 0, 0)):
        """ Creates list of `np.arange`'s for desired location. """
        if isinstance(point[1], float) or isinstance(point[2], float) or isinstance(point[3], float):
            ix = point[0]
            cube_shape = np.array(self.get(ix, 'geometries').cube_shape)
            slice_point = (point[1:] * (cube_shape - np.array(shape))).astype(int)
        else:
            slice_point = point[1:]

        slice_ = []
        for i in range(3):
            start_point = max(slice_point[i] - loc[i]*shape[i]*dilations[i], 0)
            end_point = start_point + shape[i]*dilations[i]
            slice_.append(np.arange(start_point, end_point, dilations[i]))
        return slice_

    @property
    def crop_shape(self):
        """ Shape of crops, made by action `crop`. """
        _, shapes_count = np.unique([image.shape for image in self.images], return_counts=True, axis=0)
        if len(shapes_count) == 1:
            return self.images[0].shape
        raise RuntimeError('Crops have different shapes')

    @property
    def crop_shape_dice(self):
        """ Extended crop shape. Useful for model with Dice-coefficient as loss-function. """
        return (*self.crop_shape, 1)


    @action
    def load_cubes(self, dst, fmt='h5py', src='slices', view=None):
        """ Load data from cube in given positions.

        Parameters
        ----------
        fmt : 'h5py' or 'sgy'
            Cube storing format.
        src : str
            Component of batch with positions of crops to load.
        dst : str
            Component of batch to put loaded crops in.

        Returns
        -------
        SeismicCropBatch
            Batch with loaded crops in desired component.
        """
        if fmt.lower() in ['sgy', 'segy']:
            _ = view
            return self._load_cubes_sgy(src=src, dst=dst)
        if fmt.lower() in ['h5py', 'h5']:
            return self._load_cubes_h5py(src=src, dst=dst, view=view)

        return self


    def _sgy_init(self, *args, **kwargs):
        """ Create `dst` component and preemptively open all the .sgy files.
        Should always be used in pair with `_sgy_post`!

        Note
        ----
        This init function is helpful for actions that work directly with .sgy
        files through `segyio` API: all the file handlers are created only once per batch,
        rather than once for every item in the batch.
        """
        _ = args
        dst = kwargs.get("dst")
        if dst is None:
            raise KeyError("dst argument must be specified")
        if isinstance(dst, str):
            dst = (dst,)
        for comp in dst:
            if not hasattr(self, comp):
                setattr(self, comp, np.array([None] * len(self.index)))

        segyfiles = {}
        for ix in self.indices:
            path_data = self.index.get_fullpath(ix)
            if segyfiles.get(self.unsalt(ix)) is None:
                segyfile = segyio.open(path_data, 'r', strict=False)
                segyfile.mmap()
                segyfiles[self.unsalt(ix)] = segyfile
        return [dict(ix=ix, segyfile=segyfiles[self.unsalt(ix)])
                for ix in self.indices]

    def _sgy_post(self, segyfiles, *args, **kwargs):
        """ Close opened .sgy files."""
        _, _ = args, kwargs
        for segyfile in segyfiles:
            segyfile.close()
        return self

    @inbatch_parallel(init='_sgy_init', post='_sgy_post', target='threads')
    def _load_cubes_sgy(self, ix, segyfile, dst, src='slices'):
        """ Load data from .sgy-cube in given positions. """
        geom = self.get(ix, 'geometries')
        slice_ = self.get(ix, src)
        ilines_, xlines_, hs_ = slice_[0], slice_[1], slice_[2]

        crop = np.zeros((len(ilines_), len(xlines_), len(hs_)))
        for i, iline_ in enumerate(ilines_):
            for j, xline_ in enumerate(xlines_):
                il_, xl_ = geom.ilines[iline_], geom.xlines[xline_]
                try:
                    tr_ = geom.il_xl_trace[(il_, xl_)]
                    crop[i, j, :] = segyfile.trace[tr_][hs_]
                except KeyError:
                    pass

        pos = self.get_pos(None, dst, ix)
        getattr(self, dst)[pos] = crop
        return segyfile


    @inbatch_parallel(init='_init_component', target='threads')
    def _load_cubes_h5py(self, ix, dst, src='slices', view=None):
        """ Load data from .hdf5-cube in given positions. """
        geom = self.get(ix, 'geometries')
        slice_ = self.get(ix, src)

        if view is None:
            slice_lens = np.array([len(item) for item in slice_])
            axis = np.argmin(slice_lens)
        else:
            mapping = {0: 0, 1: 1, 2: 2,
                       'i': 0, 'x': 1, 'h': 2,
                       'iline': 0, 'xline': 1, 'height': 2, 'depth': 2}
            axis = mapping[view]

        if axis == 0:
            crop = self.__load_h5py_i(geom, *slice_)
        elif axis == 1:
            crop = self.__load_h5py_x(geom, *slice_)
        else:
            crop = self.__load_h5py_h(geom, *slice_)

        pos = self.get_pos(None, dst, ix)
        getattr(self, dst)[pos] = crop
        return self

    def __load_h5py_i(self, geom, ilines, xlines, heights):
        h5py_cube = geom.h5py_file['cube']
        dtype = h5py_cube.dtype

        crop = np.zeros((len(ilines), len(xlines), len(heights)), dtype=dtype)
        for i, iline in enumerate(ilines):
            slide = h5py_cube[iline, :, :]
            crop[i, :, :] = slide[xlines, :][:, heights]
        return crop

    def __load_h5py_x(self, geom, ilines, xlines, heights):
        h5py_cube = geom.h5py_file['cube_x']
        dtype = h5py_cube.dtype

        crop = np.zeros((len(ilines), len(xlines), len(heights)), dtype=dtype)
        for i, xline in enumerate(xlines):
            slide = h5py_cube[xline, :, :]
            crop[:, i, :] = slide[heights, :][:, ilines].transpose([1, 0])
        return crop

    def __load_h5py_h(self, geom, ilines, xlines, heights):
        h5py_cube = geom.h5py_file['cube_h']
        dtype = h5py_cube.dtype

        crop = np.zeros((len(ilines), len(xlines), len(heights)), dtype=dtype)
        for i, height in enumerate(heights):
            slide = h5py_cube[height, :, :]
            crop[:, :, i] = slide[ilines, :][:, xlines]
        return crop


    @action
    @inbatch_parallel(init='_init_component', target='threads')
    def create_masks(self, ix, dst, src='slices', mode='horizon', width=3, src_labels='labels', n_horizons=-1):
        """ Create masks from labels-dictionary in given positions.

        Parameters
        ----------
        src : str
            Component of batch with positions of crops to load.
        dst : str
            Component of batch to put loaded masks in.
        mode : str
            Either `horizon` or `stratum`.
            Type of created mask. If `horizon` then only horizons, i.e. borders
            between geological strata will be loaded. In this case binary is created.
            If  `stratum` then every stratum between horizons in the point-cloud
            dictionary will be labeled with different class. Classes are in range from
            1 to number_of_horizons + 1.
        width : int
            Width of horizons in the `horizon` mode.
        src_labels : str
            Component of batch with labels dict.
        n_horizons : int
            Maximum number of horizons per crop.
            If -1, all possible horizons will be added.
        Returns
        -------
        SeismicCropBatch
            Batch with loaded masks in desired components.

        Notes
        -----
        Can be run only after labels-dict is loaded into labels-component.
        """
        geom = self.get(ix, 'geometries')
        il_xl_h = self.get(ix, src_labels)

        slice_ = self.get(ix, src)
        ilines_, xlines_, hs_ = slice_[0], slice_[1], slice_[2]
        mask = create_mask(ilines_, xlines_, hs_, il_xl_h,
                           geom.ilines_offset, geom.xlines_offset, geom.depth, mode, width, n_horizons)

        pos = self.get_pos(None, dst, ix)
        getattr(self, dst)[pos] = mask
        return self


    @action
    @inbatch_parallel(init='indices', post='_assemble_labels', target='threads')
    def get_point_cloud(self, ix, src_masks='masks', src_slices='slices', dst='predicted_labels',
                        threshold=0.5, averaging='mean', coordinates='cubic', to_numba=False):
        """ Convert labels from horizons-mask into point-cloud format.

        Parameters
        ----------
        src_masks : str
            component of batch that stores masks.
        src_slices : str
            component of batch that stores slices of crops.
        dst : str
            component of batch to store the resulting labels.
        threshold : float
            parameter of mask-thresholding.
        averaging : str
            method of pandas.groupby used for finding the center of a horizon.
        coordinates : str
            coordinates-mode to use for keys of point-cloud. Can be either 'cubic'
            or 'lines'. In case of `lines`-option, `geometries` must be loaded as
            a component of batch.
        to_numba : bool
            whether to convert the resulting point-cloud to numba-dict. The conversion
            takes additional time.

        Returns
        -------
        SeismicCropBatch
            batch with fetched labels.
        """
        _ = dst, to_numba

        # threshold the mask
        mask = getattr(self, src_masks)[self.get_pos(None, src_masks, ix)]

        # prepare args
        i_shift, x_shift, h_shift = [self.get(ix, src_slices)[k][0] for k in range(3)]
        geom = self.get(ix, 'geometries')
        if coordinates == 'lines':
            transforms = (lambda i_: geom.ilines[i_ + i_shift], lambda x_: geom.xlines[x_ + x_shift],
                          lambda h_: h_ + h_shift)
        else:
            transforms = (lambda i_: i_ + i_shift, lambda x_: x_ + x_shift,
                          lambda h_: h_ + h_shift)

        return _get_horizons(mask, threshold, averaging, transforms, separate=False)


    @action
    @inbatch_parallel(init='_init_component', target='threads')
    def filter_out(self, ix, src=None, dst=None, mode=None, expr=None, low=None, high=None, length=None):
        """ Cut mask for horizont extension task.

        Parameters
        ----------
        src : str
            Component of batch with mask
        dst : str
            Component of batch to put cut mask in.
        mode : str
            Either point, line, iline or xline.
            If point, then only only one point per horizon will be labeled.
            If iline or xline then single iline or xline with labeled.
            If line then randomly either single iline or xline will be
            labeled.
        expr : callable, optional.
            Some vectorized function. Accepts points in cube, returns either float.
            If not None, high or low should also be supplied.
        """
        if not (src and dst):
            raise ValueError('Src and dst must be provided')

        pos = self.get_pos(None, src, ix)
        mask = getattr(self, src)[pos]
        coords = np.where(mask > 0)
        if len(coords[0]) == 0:
            getattr(self, dst)[pos] = mask
            return self
        if mode is not None:
            new_mask = np.zeros_like(mask)
            point = np.random.randint(len(coords))
            if mode == 'point':
                new_mask[coords[0][point], coords[1][point], :] = mask[coords[0][point], coords[1][point], :]
            elif mode == 'iline' or (mode == 'line' and np.random.binomial(1, 0.5)) == 1:
                new_mask[coords[0][point], :, :] = mask[coords[0][point], :, :]
            elif mode in ['xline', 'line']:
                new_mask[:, coords[1][point], :] = mask[:, coords[1][point], :]
            else:
                raise ValueError('Mode should be either `point`, `iline`, `xline` or `line')
            mask = new_mask
        if expr is not None:
            coords = np.where(mask > 0)
            new_mask = np.zeros_like(mask)

            coords = np.array(coords).astype(np.float).T
            cond = np.ones(shape=coords.shape[0]).astype(bool)
            coords /= np.reshape(mask.shape, newshape=(1, 3))
            if low is not None:
                cond &= np.greater_equal(expr(coords), low)
            if high is not None:
                cond &= np.less_equal(expr(coords), high)
            if length is not None:
                cond &= np.less_equal(expr(coords), low + length)
            coords *= np.reshape(mask.shape, newshape=(1, 3))
            coords = np.round(coords).astype(np.int32)[cond]
            new_mask[coords[:, 0], coords[:, 1], coords[:, 2]] = mask[coords[:, 0], coords[:, 1], coords[:, 2]]
            mask = new_mask
        pos = self.get_pos(None, dst, ix)
        getattr(self, dst)[pos] = mask
        return self

    @action
    @inbatch_parallel(init='indices', target='threads')
    def scale(self, ix, mode, src=None, dst=None):
        """ Scale values in crop. """
        pos = self.get_pos(None, src, ix)
        comp_data = getattr(self, src)[pos]
        geom = self.get(ix, 'geometries')

        if mode == 'normalize':
            new_data = geom.scaler(comp_data)
        elif mode == 'denormalize':
            new_data = geom.descaler(comp_data)
        else:
            raise ValueError('Scaling mode is not recognized.')

        dst = dst or src
        if not hasattr(self, dst):
            setattr(self, dst, np.array([None] * len(self)))

        pos = self.get_pos(None, dst, ix)
        getattr(self, dst)[pos] = new_data
        return self


    @action
    @inbatch_parallel(init='_init_component', target='threads')
    def concatenate(self, ix, *srcs, dst=None, axis=-1):
        """ Concatenate batch components along specified axis.

        Parameters
        ----------
        srcs : sequence of str
            Components of batch to concatenate.

        dst : str
            Component of batch to put the resulting data in.

        axis : int
            Axis to concatenate along

        Returns
        -------
        SeismicCropBatch
            Batch with concatenated data in desired destination.
        """
        data = [getattr(self, src)[self.get_pos(None, src, ix)]
                for src in srcs]
        pos = self.get_pos(None, dst, ix)
        getattr(self, dst)[pos] = np.concatenate(data, axis=axis)
        return self


    @action
    @inbatch_parallel(init='_init_component', post='_assemble', target='threads')
    def concat_components(self, ix, src=None, dst=None, axis=-1):
        """ Concatenate a list of components and save results to `dst` component

        Parameters
        ----------
        src : array-like
            list of components to concatenate of length more than one
        dst : str
            Component of batch to put results in.
        axis : int
            The axis along which the arrays will be joined.
        """
        _ = dst
        if not isinstance(src, (list, tuple, np.ndarray)) or len(src) < 2:
            raise ValueError('Src must contain at least two components to concatenate')
        result = []
        for component in src:
            pos = self.get_pos(None, component, ix)
            result.append(getattr(self, component)[pos])
        return np.concatenate(result, axis=axis)


    @action
    @inbatch_parallel(init='run_once')
    def assemble_crops(self, src, dst, grid_info, order=None):
        """ Glue crops together in accordance to the grid.

        Note
        ----
        In order to use this action you must first call `make_grid` method of SeismicCubeset.

        Parameters
        ----------
        src : array-like
            Sequence of crops.
        dst : str
            Component of batch to put results in.
        grid_info : dict
            Dictionary with information about grid. Should be created by `make_grid` method.

        Returns
        -------
        SeismicCropBatch
            Batch with assembled subcube in desired component.
        """
        # Do nothing until there is a crop for every point
        if len(src) != len(grid_info['grid_array']):
            return self

        order = order or (2, 0, 1)
        # Since we know that cube is 3-d entity, we can get rid of
        # unneccessary dimensions
        src = np.array(src)
        src = src if len(src.shape) == 4 else np.squeeze(src, axis=-1)
        assembled = aggregate(src, grid_info['grid_array'], grid_info['crop_shape'],
                              grid_info['predict_shape'], order)
        setattr(self, dst, assembled)
        return self


    def _side_view_reshape_(self, crop, shape):
        """ Changes axis of view to match desired shape.
        Must be used in combination with `side_view` argument of `crop` action.

        Parameters
        ----------
        shape : sequence
            Desired shape of resulting crops.
        """
        if (np.array(crop.shape) != np.array(shape)).any():
            return crop.transpose([1, 0, 2])
        return crop


    def _rotate_axes_(self, crop):
        """ The last shall be first and the first last.

        Notes
        -----
        Actions `crop`, `load_cubes`, `create_mask` make data in [iline, xline, height]
        format. Since most of the models percieve ilines as channels, it might be convinient
        to change format to [xline, heigh, ilines] via this action.
        """
        crop_ = np.swapaxes(crop, 0, 1)
        crop_ = np.swapaxes(crop_, 1, 2)
        return crop_

    def _add_axis_(self, crop):
        """ Add new axis.

        Notes
        -----
        Used in combination with `dice` and `ce` losses to tell model that input is
        3D entity, but 2D convolutions are used.
        """
        return crop[..., np.newaxis]

    def _additive_noise_(self, crop, scale):
        """ Add random value to each entry of crop. Added values are centered at 0.

        Parameters
        ----------
        scale : float
            Standart deviation of normal distribution."""
        return crop + np.random.normal(loc=0, scale=scale, size=crop.shape)

    def _multiplicative_noise_(self, crop, scale):
        """ Multiply each entry of crop by random value, centered at 1.

        Parameters
        ----------
        scale : float
            Standart deviation of normal distribution."""
        return crop * np.random.normal(loc=1, scale=scale, size=crop.shape)

    def _cutout_2d_(self, crop, patch_shape, n):
        """ Change patches of data to zeros.

        Parameters
        ----------
        patch_shape : array-like
            Shape or patches along each axis.
        n : float
            Number of patches to cut.
        """
        rnd = np.random.RandomState(int(n*100)).uniform
        patch_shape = patch_shape.astype(int)

        copy_ = copy(crop)
        for _ in range(int(n)):
            x_ = int(rnd(max(crop.shape[0] - patch_shape[0], 1)))
            h_ = int(rnd(max(crop.shape[1] - patch_shape[1], 1)))
            copy_[x_:x_+patch_shape[0], h_:h_+patch_shape[1], :] = 0
        return copy_

    def _rotate_(self, crop, angle):
        """ Rotate crop along the first two axes.

        Parameters
        ----------
        angle : float
            Angle of rotation.
        """
        shape = crop.shape
        matrix = cv2.getRotationMatrix2D((shape[1]//2, shape[0]//2), angle, 1)
        return cv2.warpAffine(crop, matrix, (shape[1], shape[0]))

    def _flip_(self, crop, axis=0):
        """ Flip crop along the given axis.

        Parameters
        ----------
        axis : int
            Axis to flip along
        """
        return cv2.flip(crop, axis)

    def _scale_2d_(self, crop, scale):
        """ Zoom in or zoom out along the first two axes of crop.

        Parameters
        ----------
        scale : float
            Zooming factor.
        """
        shape = crop.shape
        matrix = cv2.getRotationMatrix2D((shape[1]//2, shape[0]//2), 0, scale)
        return cv2.warpAffine(crop, matrix, (shape[1], shape[0]))

    def _affine_transform_(self, crop, alpha_affine=10):
        """ Perspective transform. Moves three points to other locations.
        Guaranteed not to flip image or scale it more than 2 times.

        Parameters
        ----------
        alpha_affine : float
            Maximum distance along each axis between points before and after transform.
        """
        rnd = np.random.RandomState(int(alpha_affine*100)).uniform
        shape = np.array(crop.shape)[:2]
        if alpha_affine >= min(shape)//16:
            alpha_affine = min(shape)//16

        center_ = shape // 2
        square_size = min(shape) // 3

        pts1 = np.float32([center_ + square_size,
                           center_ - square_size,
                           [center_[0] + square_size, center_[1] - square_size]])

        pts2 = pts1 + rnd(-alpha_affine, alpha_affine, size=pts1.shape).astype(np.float32)


        matrix = cv2.getAffineTransform(pts1, pts2)
        return cv2.warpAffine(crop, matrix, (shape[1], shape[0]))

    def _perspective_transform_(self, crop, alpha_persp):
        """ Perspective transform. Moves four points to other four.
        Guaranteed not to flip image or scale it more than 2 times.

        Parameters
        ----------
        alpha_persp : float
            Maximum distance along each axis between points before and after transform.
        """
        rnd = np.random.RandomState(int(alpha_persp*100)).uniform
        shape = np.array(crop.shape)[:2]
        if alpha_persp >= min(shape) // 16:
            alpha_persp = min(shape) // 16

        center_ = shape // 2
        square_size = min(shape) // 3

        pts1 = np.float32([center_ + square_size,
                           center_ - square_size,
                           [center_[0] + square_size, center_[1] - square_size],
                           [center_[0] - square_size, center_[1] + square_size]])

        pts2 = pts1 + rnd(-alpha_persp, alpha_persp, size=pts1.shape).astype(np.float32)

        matrix = cv2.getPerspectiveTransform(pts1, pts2)
        return cv2.warpPerspective(crop, matrix, (shape[1], shape[0]))

    def _elastic_transform_(self, crop, alpha=40, sigma=4):
        """ Transform indexing grid of the first two axes.

        Parameters
        ----------
        alpha : float
            Maximum shift along each axis.
        sigma : float
            Smoothening factor.
        """
        state = np.random.RandomState(int(alpha*100))
        shape_size = crop.shape[:2]

        grid_scale = 4
        alpha //= grid_scale
        sigma //= grid_scale
        grid_shape = (shape_size[0]//grid_scale, shape_size[1]//grid_scale)

        blur_size = int(4 * sigma) | 1
        rand_x = cv2.GaussianBlur((state.rand(*grid_shape) * 2 - 1).astype(np.float32),
                                  ksize=(blur_size, blur_size), sigmaX=sigma) * alpha
        rand_y = cv2.GaussianBlur((state.rand(*grid_shape) * 2 - 1).astype(np.float32),
                                  ksize=(blur_size, blur_size), sigmaX=sigma) * alpha
        if grid_scale > 1:
            rand_x = cv2.resize(rand_x, shape_size[::-1])
            rand_y = cv2.resize(rand_y, shape_size[::-1])

        grid_x, grid_y = np.meshgrid(np.arange(shape_size[1]), np.arange(shape_size[0]))
        grid_x = (grid_x + rand_x).astype(np.float32)
        grid_y = (grid_y + rand_y).astype(np.float32)

        distorted_img = cv2.remap(crop, grid_x, grid_y,
                                  borderMode=cv2.BORDER_REFLECT_101,
                                  interpolation=cv2.INTER_LINEAR)
        return distorted_img

    def _bandwidth_filter_(self, crop, lowcut=None, highcut=None, fs=1, order=3):
        """ Keep only frequences between lowcut and highcut.

        Notes
        -----
        Use it before other augmentations, especially before ones that add lots of zeros.

        Parameters
        ----------
        lowcut : float
            Lower bound for frequences kept.
        highcut : float
            Upper bound for frequences kept.
        fs : float
            Sampling rate.
        order : int
            Filtering order.
        """
        nyq = 0.5 * fs
        if lowcut is None:
            b, a = butter(order, highcut / nyq, btype='high')
        elif highcut is None:
            b, a = butter(order, lowcut / nyq, btype='low')
        else:
            b, a = butter(order, [lowcut / nyq, highcut / nyq], btype='band')
        return lfilter(b, a, crop, axis=1)

    def _sign_(self, crop):
        """ Element-wise indication of the sign of a number. """
        return np.sign(crop)

    def _analytic_transform_(self, crop, axis=1, mode='phase'):
        """ Compute instantaneous phase or frequency via the Hilbert transform.

        Parameters
        ----------
        axis : int
            Axis of transformation. Intended to be used after `rotate_axes`, so default value
            is to make transform along depth dimension.
        mode : str
            If 'phase', compute instantaneous phase.
            If 'freq', compute instantaneous frequency.
        """
        print('hey 3')
        analytic = hilbert(crop, axis=axis)
        phase = np.unwrap(np.angle(analytic))

        if mode == 'phase':
            return phase
        if 'freq' in mode:
            return np.diff(phase, axis=axis, prepend=0) / (2*np.pi)
        raise ValueError('Unknown `mode` parameter.')


    def plot_components(self, *components, idx=0, overlap=True, order_axes=None, cmaps=None, alphas=None):
        """ Plot components of batch.

        Parameters
        ----------
        idx : int or None
            If int, then index of desired image in list.
            If None, then no indexing is applied.

        components : str or sequence of str
            Components to get from batch and draw.

        overlap : bool
            Whether to draw images one over the other or not.

        order_axes : sequence of int
            Determines desired order of the axis. The first two are plotted.

        cmaps : str or sequence of str
            Color maps for showing images.

        alphas : number or sequence of numbers
            Opacity for showing images.
        """
        plot_batch_components(self, *components, idx=idx, overlap=overlap,
<<<<<<< HEAD
                              order_axes=order_axes, cmaps=cmaps, alphas=alphas)

    @action
    @inbatch_parallel(init='_init_component', post='_assemble', target='threads')
    def concat_components(self, ix, src=None, dst=None, axis=-1):
        """ Concatenate a list of components and save results to `dst` component

        Parameters
        ----------
        src : array-like
            list of components to concatenate of length more than one
        dst : str
            Component of batch to put results in.
        axis : int
            The axis along which the arrays will be joined.
        """
        _ = dst
        if not isinstance(src, (list, tuple, np.ndarray)) or len(src) < 2:
            raise ValueError('Src must contain at least two components to concatenate')
        result = []
        for component in src:
            pos = self.get_pos(None, component, ix)
            result.append(getattr(self, component)[pos])
        return np.concatenate(result, axis=axis)
=======
                              order_axes=order_axes, cmaps=cmaps, alphas=alphas)
>>>>>>> 78a9b505
<|MERGE_RESOLUTION|>--- conflicted
+++ resolved
@@ -236,14 +236,9 @@
         shapes = np.array(shapes)
 
         slices = []
-<<<<<<< HEAD
-        for point in points:
-#             print('point ', points)
-            slice_ = self._make_slice(point, shape, dilations)
-=======
+
         for point, shape_ in zip(points, shapes):
             slice_ = self._make_slice(point, shape_, dilations, loc)
->>>>>>> 78a9b505
             slices.append(slice_)
         setattr(new_batch, dst, slices)
         return new_batch
@@ -972,31 +967,4 @@
             Opacity for showing images.
         """
         plot_batch_components(self, *components, idx=idx, overlap=overlap,
-<<<<<<< HEAD
-                              order_axes=order_axes, cmaps=cmaps, alphas=alphas)
-
-    @action
-    @inbatch_parallel(init='_init_component', post='_assemble', target='threads')
-    def concat_components(self, ix, src=None, dst=None, axis=-1):
-        """ Concatenate a list of components and save results to `dst` component
-
-        Parameters
-        ----------
-        src : array-like
-            list of components to concatenate of length more than one
-        dst : str
-            Component of batch to put results in.
-        axis : int
-            The axis along which the arrays will be joined.
-        """
-        _ = dst
-        if not isinstance(src, (list, tuple, np.ndarray)) or len(src) < 2:
-            raise ValueError('Src must contain at least two components to concatenate')
-        result = []
-        for component in src:
-            pos = self.get_pos(None, component, ix)
-            result.append(getattr(self, component)[pos])
-        return np.concatenate(result, axis=axis)
-=======
-                              order_axes=order_axes, cmaps=cmaps, alphas=alphas)
->>>>>>> 78a9b505
+                              order_axes=order_axes, cmaps=cmaps, alphas=alphas)