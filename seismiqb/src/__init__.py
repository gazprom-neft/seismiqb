--- conflicted
+++ resolved
@@ -4,12 +4,8 @@
 from .geometry import SeismicGeometry
 from .horizon import UnstructuredHorizon, StructuredHorizon, Horizon
 from .facies import GeoBody
-<<<<<<< HEAD
 from .fault import Fault
-from .metrics import HorizonMetrics, GeometryMetrics
-=======
 from .metrics import HorizonMetrics, GeometryMetrics, enlarge_carcass_metric, METRIC_CMAP
->>>>>>> 318366aa
 from .plotters import plot_image, plot_loss
 from .utils import * # pylint: disable=wildcard-import
 from .controllers import *