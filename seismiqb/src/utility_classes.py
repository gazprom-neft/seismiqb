""" Helper classes. """
import os
from time import perf_counter
from collections import OrderedDict, defaultdict
from threading import RLock
from functools import wraps
from hashlib import blake2b
from copy import copy

import numpy as np
try:
    import cupy as cp
    CUPY_AVAILABLE = True
except ImportError:
    cp = np
    CUPY_AVAILABLE = False

import h5py



class Accumulator:
    """ Class to accumulate statistics over streamed matrices.
    An example of usage:
        one can either store matrices and take a mean along desired axis at the end of their generation,
        or sequentially update the `mean` matrix with the new data by using this class.
    Note the latter approach is inherintly slower, but requires O(N) times less memory,
    where N is the number of accumulated matrices.

    This class is intended to be used in the following manner:
        - initialize the instance with desired aggregation
        - iteratively call `update` method with new matrices
        - to get the aggregated result, use `get` method

    NaNs are ignored in all computations.
    This class works with both CPU (`numpy`) and GPU (`cupy`) arrays and automatically detects current device.

    Parameters
    ----------
    agg : str
        Which type of aggregation to use. Currently, following modes are implemented:
            - 'mean' works by storing matrix of sums and non-nan counts.
            To get the mean result, the sum is divided by the counts
            - 'std' works by keeping track of sum of the matrices, sum of squared matrices,
            and non-nan counts. To get the result, we subtract squared mean from mean of squared values
            - 'min', 'max' works by iteratively updating the matrix of minima/maxima values
            - 'argmin', 'argmax' iteratively updates index of the minima/maxima values in the passed matrices
            - 'stack' just stores the matrices and concatenates them along (new) last axis
            - 'mode' stores supplied matrices and computes mode along the last axis during the `get` call
    amortize : bool
        If True, then supplied matrices are stacked into ndarray, and then aggregation is applied.
        If False, then accumulation logic is applied.
        Allows for trade-off between memory usage and speed: `amortize=False` is faster,
        but takes more memory resources.
    total : int or None
        If integer, then total number of matrices to be aggregated.
        Used to reduce the memory footprint if `amortize` is set to False.
    axis : int
        Axis to stack matrices on and to apply aggregation funcitons.
    """
    #pylint: disable=attribute-defined-outside-init
    def __init__(self, agg='mean', amortize=False, total=None, axis=0):
        self.agg = agg
        self.amortize = amortize
        self.total = total
        self.axis = axis

        self.initialized = False


    def init(self, matrix):
        """ Initialize all the containers on first `update`. """
        # No amortization: collect all the matrices and apply reduce afterwards
        self.module = cp.get_array_module(matrix) if CUPY_AVAILABLE else np
        self.n = 1

        if self.amortize is False or self.agg in ['stack', 'mode']:
            if self.total:
                self.values = self.module.empty((self.total, *matrix.shape))
                self.values[0, ...] = matrix
            else:
                self.values = [matrix]

            self.initialized = True
            return

        # Amortization: init all the containers
        if self.agg in ['mean', 'nanmean']:
            # Sum of values and counts of non-nan
            self.value = matrix
            self.counts = (~self.module.isnan(matrix)).astype(self.module.int32)

        elif self.agg in ['min', 'nanmin', 'max', 'nanmax']:
            self.value = matrix

        elif self.agg in ['std', 'nanstd']:
            # Same as means, but need to keep track of mean of squares and squared mean
            self.means = matrix
            self.squared_means = matrix ** 2
            self.counts = (~self.module.isnan(matrix)).astype(self.module.int32)

        elif self.agg in ['argmin', 'argmax', 'nanargmin', 'nanargmax']:
            # Keep the current maximum/minimum and update indices matrix, if needed
            self.value = matrix
            self.indices = self.module.zeros_like(matrix)

        self.initialized = True
        return


    def update(self, matrix):
        """ Update containers with new matrix. """
        if not self.initialized:
            self.init(matrix.copy())
            return

        # No amortization: just store everything
        if self.amortize is False or self.agg in ['stack', 'mode']:
            if self.total:
                self.values[self.n, ...] = matrix
            else:
                self.values.append(matrix)

            self.n += 1
            return

        # Amortization: update underlying containers
        slc = ~self.module.isnan(matrix)

        if self.agg in ['min', 'nanmin']:
            self.value[slc] = self.module.fmin(self.value[slc], matrix[slc])

        elif self.agg in ['max', 'nanmax']:
            self.value[slc] = self.module.fmax(self.value[slc], matrix[slc])

        elif self.agg in ['mean', 'nanmean']:
            mask = np.logical_and(slc, self.module.isnan(self.value))
            self.value[mask] = 0.0
            self.value[slc] += matrix[slc]
            self.counts[slc] += 1

        elif self.agg in ['std', 'nanstd']:
            mask = np.logical_and(slc, self.module.isnan(self.means))
            self.means[mask] = 0.0
            self.squared_means[mask] = 0.0
            self.means[slc] += matrix[slc]
            self.squared_means[slc] += matrix[slc] ** 2
            self.counts[slc] += 1

        elif self.agg in ['argmin', 'nanargmin']:
            mask = self.module.logical_and(slc, self.module.isnan(self.value))
            self.value[mask] = matrix[mask]
            self.indices[mask] = self.n

            slc_ = matrix < self.value
            self.value[slc_] = matrix[slc_]
            self.indices[slc_] = self.n

        elif self.agg in ['argmax', 'nanargmax']:
            mask = self.module.logical_and(slc, self.module.isnan(self.value))
            self.value[mask] = matrix[mask]
            self.indices[mask] = self.n

            slc_ = matrix > self.value
            self.value[slc_] = matrix[slc_]
            self.indices[slc_] = self.n

        self.n += 1
        return

    def get(self, final=False):
        """ Use stored matrices to get the aggregated result. """
        # No amortization: apply function along the axis to the stacked array
        if self.amortize is False or self.agg in ['stack', 'mode']:
            if self.total:
                stacked = self.values
            else:
                stacked = self.module.stack(self.values, axis=self.axis)

            if final:
                self.values = None

            if self.agg in ['stack']:
                value = stacked

            elif self.agg in ['mode']:
                uniques = self.module.unique(stacked)

                accumulator = Accumulator('argmax')
                for item in uniques[~self.module.isnan(uniques)]:
                    counts = (stacked == item).sum(axis=self.axis)
                    accumulator.update(counts)
                indices = accumulator.get(final=True)
                value = uniques[indices]
                value[self.module.isnan(self.module.max(stacked, axis=self.axis))] = self.module.nan

            else:
                value = getattr(self.module, self.agg)(stacked, axis=self.axis)

            return value

        # Amortization: compute desired aggregation
        if self.agg in ['min', 'nanmin', 'max', 'nanmax']:
            value = self.value

        elif self.agg in ['mean', 'nanmean']:
            slc = self.counts > 0
            value = self.value if final else self.value.copy()
            value[slc] /= self.counts[slc]

        elif self.agg in ['std', 'nanstd']:
            slc = self.counts > 0
            means = self.means if final else self.means.copy()
            means[slc] /= self.counts[slc]

            squared_means = self.squared_means if final else self.squared_means.copy()
            squared_means[slc] /= self.counts[slc]
            value = self.module.sqrt(squared_means - means ** 2)

        elif self.agg in ['argmin', 'argmax', 'nanargmin', 'nanargmax']:
            value = self.indices

        return value



class Accumulator3D:
    """ Base class to aggregate predicted sub-volumes into a larger 3D cube.
    Can accumulate data in memory (Numpy arrays) or on disk (HDF5 datasets).

    Type of aggregation is defined in subclasses, that must implement `__init__`, `_update` and `_aggregate` methods.
    The main result in subclsses should be stored in `data` attribute, which is accessed by base class.

    Supposed to be used in combination with `:meth:.~SeismicCubeset.make_grid` and
    `:meth:.~SeismicCropBatch.update_accumulator` in a following manner:
        - `make_grid` defines how to split desired cube range into small crops
        - `Accumulator3D` creates necessary placeholders for a desired type of aggregation
        - `update_accumulator` action of pipeline passes individual crops (and their locations) to
        update those placeholders (see `:meth:~.update`)
        - `:meth:~.aggregate` is used to get the resulting volume
        - `:meth:~.clear` can be optionally used to remove array references and HDF5 file from disk

    This class is an alternative to `:meth:.~SeismicCubeset.assemble_crops`, but allows to
    greatly reduce memory footprint of crop aggregation by up to `overlap_factor` times.
    Also, as this class updates rely on `location`s of crops, it can take crops in any order.

    Note that not all pixels of placeholders will be updated with data due to removal of dead traces,
    so we have to be careful with initialization!

    Parameters
    ----------
    shape : sequence
        Shape of the placeholder.
    origin : sequence
        The upper left point of the volume: used to shift crop's locations.
    dtype : np.dtype
        Dtype of storage. Must be either integer or float.
    transform : callable, optional
        Additional function to call before storing the crop data.
    path : str or file-like object, optional
        If provided, then we use HDF5 datasets instead of regular Numpy arrays, storing the data directly on disk.
        After the initialization, we keep the file handle in `w-` mode during the update phase.
        After aggregation, we re-open the file to automatically repack it in `r` mode.
    name : str
        Name of the attribute (and dataset in hdf5) to store data.
    kwargs : dict
        Other parameters are passed to HDF5 dataset creation.
    """
    def __init__(self, shape=None, origin=None, dtype=np.float32, transform=None, path=None, name='data', **kwargs):
        # Main attribute to store results
        self.name = name
        self.data = None

        # Dimensionality and location
        self.shape = shape
        self.origin = origin

        # Properties of storages
        self.dtype = dtype
        self.transform = transform if transform is not None else lambda array: array

        # Container definition
        if path is not None:
            if isinstance(path, str) and os.path.exists(path):
                os.remove(path)
            self.path = path

            self.file = h5py.File(path, mode='w-')
            self.options = {**kwargs}
        self.type = 'hdf5' if path is not None else 'numpy'

        self.aggregated = False


    def create_placeholder(self, name=None, dtype=None, fill_value=None):
        """ Create named storage as a dataset of HDF5 or plain array. """
        if self.type == 'hdf5':
            options = {'fillvalue': fill_value, **self.options}
            options.pop('fill_value')
            placeholder = self.file.create_dataset(name, shape=self.shape, dtype=dtype, **options)
        elif self.type == 'numpy':
            placeholder = np.full(shape=self.shape, fill_value=fill_value, dtype=dtype)

        setattr(self, name, placeholder)

    @property
    def data(self):
<<<<<<< HEAD
=======
        """ Data storage. """
>>>>>>> 4508c27d
        return getattr(self, self.name)

    @data.setter
    def data(self, value):
        setattr(self, self.name, value)

    def remove_placeholder(self, name=None):
        """ Remove created placeholder. """
        if self.type == 'hdf5':
            del self.file[name]
        setattr(self, name, None)

    def update(self, crop, location):
        """ Update underlying storages in supplied `location` with data from `crop`. """
        if self.aggregated:
            raise RuntimeError('Aggregated data has been already computed!')

        # Check all shapes for compatibility
        for s, slc in zip(crop.shape, location):
            if slc.step and slc.step != 1:
                raise ValueError(f"Invalid step in location {location}")

            if s < slc.stop - slc.start:
                raise ValueError(f"Inconsistent crop_shape {crop.shape} and location {location}")

        # Compute correct shapes
        loc, loc_crop = [], []
        for xmin, slc, xmax in zip(self.origin, location, self.shape):
            loc.append(slice(max(0, slc.start - xmin), min(xmax, slc.stop - xmin)))
            loc_crop.append(slice(max(0, xmin - slc.start), min(xmax + xmin - slc.start , slc.stop - slc.start)))

        # Actual update
        crop = self.transform(crop[tuple(loc_crop)])
        location = tuple(loc)
        self._update(crop, location)

    def _update(self, crop, location):
        """ Update placeholders with data from `crop` at `locations`. """
        _ = crop, location
        raise NotImplementedError

    def aggregate(self):
        """ Finalize underlying storages to create required aggregation. """
        if self.aggregated:
            raise RuntimeError('All data in the container has already been cleared!')
        self._aggregate()

        # Re-open the HDF5 file to force flush changes and release disk space from deleted datasets
        if self.type == 'hdf5':
            self.file.close()
            self.file = h5py.File(self.path, 'r')
            self.data = self.file[self.name]

        self.aggregated = True
        return self.data

    def _aggregate(self):
        """ Aggregate placeholders into resulting array. Changes `data` placeholder inplace. """
        raise NotImplementedError

    def __del__(self):
        if self.type == 'hdf5':
            self.file.close()

    def clear(self):
        """ Remove placeholders from memory and disk. """
        self.data = None

        if self.type == 'hdf5':
            os.remove(self.path)

    @property
    def result(self):
        """ Reference to the aggregated result. """
        if not self.aggregated:
            self.aggregate()
        return self.data

    @classmethod
    def from_aggregation(cls, aggregation='max', shape=None, origin=None, dtype=np.float32, fill_value=None,
                         transform=None, path=None, **kwargs):
        """ Initialize chosen type of accumulator aggregation. """
        class_to_aggregation = {
            MaxAccumulator3D: ['max', 'maximum'],
            MeanAccumulator3D: ['mean', 'avg', 'average'],
            GMeanAccumulator3D: ['gmean', 'geometric'],
        }
        aggregation_to_class = {alias: class_ for class_, lst in class_to_aggregation.items()
                                for alias in lst}

        return aggregation_to_class[aggregation](shape=shape, origin=origin, dtype=dtype, fill_value=fill_value,
                                                 transform=transform, path=path, **kwargs)


class MaxAccumulator3D(Accumulator3D):
    """ Accumulator that takes maximum value of overlapping crops. """
    def __init__(self, shape=None, origin=None, dtype=np.float32, fill_value=None, transform=None,
                 path=None, name='data', **kwargs):
        super().__init__(shape=shape, origin=origin, dtype=dtype, transform=transform, path=path, name=name, **kwargs)

        min_value = np.finfo(dtype).min if 'float' in dtype.__name__ else np.iinfo(dtype).min
        self.fill_value = fill_value if fill_value is not None else min_value
        self.create_placeholder(name=name, dtype=self.dtype, fill_value=self.fill_value)

    def _update(self, crop, location):
        self.data[location] = np.maximum(crop, self.data[location])

    def _aggregate(self):
        pass


class MeanAccumulator3D(Accumulator3D):
    """ Accumulator that takes mean value of overlapping crops. """
    def __init__(self, shape=None, origin=None, dtype=np.float32, transform=None, path=None, name='data', **kwargs):
        super().__init__(shape=shape, origin=origin, dtype=dtype, transform=transform, path=path, name=name, **kwargs)

        self.create_placeholder(name=name, dtype=self.dtype, fill_value=0)
        self.create_placeholder(name='counts', dtype=np.int8, fill_value=0)

    def _update(self, crop, location):
        self.data[location] += crop
        self.counts[location] += 1

    def _aggregate(self):
        #pylint: disable=access-member-before-definition
        if self.type == 'hdf5':
            # Amortized updates for HDF5
            for i in range(self.data.shape[0]):
                counts = self.counts[i]
                counts[counts == 0] = 1
                if 'float' in self.dtype.__name__:
                    self.data[i] /= counts
                else:
                    self.data[i] //= counts

        elif self.type == 'numpy':
            self.counts[self.counts == 0] = 1
            if 'float' in self.dtype.__name__:
                self.data /= self.counts
            else:
                self.data //= self.counts

        # Cleanup
        self.remove_placeholder('counts')


class GMeanAccumulator3D(Accumulator3D):
    """ Accumulator that takes geometric mean value of overlapping crops. """
    def __init__(self, shape=None, origin=None, dtype=np.float32, transform=None, path=None, name='data', **kwargs):
        super().__init__(shape=shape, origin=origin, dtype=dtype, transform=transform, path=path, name=name, **kwargs)

        self.create_placeholder(name=name, dtype=self.dtype, fill_value=1)
        self.create_placeholder(name='counts', dtype=np.int8, fill_value=0)

    def _update(self, crop, location):
        self.data[location] *= crop
        self.counts[location] += 1

    def _aggregate(self):
        #pylint: disable=access-member-before-definition
        if self.type == 'hdf5':
            # Amortized updates for HDF5
            for i in range(self.data.shape[0]):
                counts = self.counts[i]
                counts[counts == 0] = 1

                counts = counts.astype(np.float32)
                counts **= -1
                self.data[i] **= counts

        elif self.type == 'numpy':
            self.counts[self.counts == 0] = 1

            self.counts = self.counts.astype(np.float32)
            self.counts **= -1
            self.data **= self.counts

        # Cleanup
        self.remove_placeholder('counts')



class IndexedDict(OrderedDict):
    """ Allows to use both indices and keys to subscript. """
    def __getitem__(self, key):
        if isinstance(key, (int, np.integer)):
            key = list(self.keys())[key]
        return super().__getitem__(key)

    def __setitem__(self, key, value):
        if isinstance(key, (int, np.integer)):
            key = list(self.keys())[key]
        super().__setitem__(key, value)


class lru_cache:
    """ Thread-safe least recent used cache. Must be applied to class methods.
    Adds the `use_cache` argument to the decorated method to control whether the caching logic is applied.
    Stored values are individual for each instance of the class.

    Parameters
    ----------
    maxsize : int
        Maximum amount of stored values.
    attributes: None, str or sequence of str
        Attributes to get from object and use as additions to key.
    apply_by_default : bool
        Whether the cache logic is on by default.

    Examples
    --------
    Store loaded slides::

    @lru_cache(maxsize=128)
    def load_slide(cube_name, slide_no):
        pass

    Notes
    -----
    All arguments to the decorated method must be hashable.
    """
    #pylint: disable=invalid-name, attribute-defined-outside-init
    def __init__(self, maxsize=None, attributes=None, apply_by_default=True, copy_on_return=False):
        self.maxsize = maxsize
        self.apply_by_default = apply_by_default
        self.copy_on_return = copy_on_return

        # Make `attributes` always a list
        if isinstance(attributes, str):
            self.attributes = [attributes]
        elif isinstance(attributes, (tuple, list)):
            self.attributes = attributes
        else:
            self.attributes = False

        self.default = Singleton
        self.lock = RLock()
        self.reset()

    def reset(self, instance=None):
        """ Clear cache and stats. """
        if instance is None:
            self.cache = defaultdict(OrderedDict)
            self.is_full = defaultdict(lambda: False)
            self.stats = defaultdict(lambda: {'hit': 0, 'miss': 0})
        else:
            self.cache[instance] = OrderedDict()
            self.is_full[instance] = False
            self.stats[instance] = {'hit': 0, 'miss': 0}

    def make_key(self, instance, args, kwargs):
        """ Create a key from a combination of instance reference, method args, and instance attributes. """
        key = [instance] + list(args)
        if kwargs:
            for k, v in sorted(kwargs.items()):
                key.append((k, v))

        if self.attributes:
            for attr in self.attributes:
                attr_hash = stable_hash(getattr(instance, attr))
                key.append(attr_hash)
        return flatten_nested(key)


    def __call__(self, func):
        """ Add the cache to the function. """
        @wraps(func)
        def wrapper(instance, *args, **kwargs):
            # Parse the `use_cache`
            if 'use_cache' in kwargs:
                use_cache = kwargs.pop('use_cache')
            else:
                use_cache = self.apply_by_default

            # Skip the caching logic and evaluate function directly
            if not use_cache:
                result = func(instance, *args, **kwargs)
                return result

            key = self.make_key(instance, args, kwargs)

            # If result is already in cache, just retrieve it and update its timings
            with self.lock:
                result = self.cache[instance].get(key, self.default)
                if result is not self.default:
                    del self.cache[instance][key]
                    self.cache[instance][key] = result
                    self.stats[instance]['hit'] += 1
                    return copy(result) if self.copy_on_return else result

            # The result was not found in cache: evaluate function
            result = func(instance, *args, **kwargs)

            # Add the result to cache
            with self.lock:
                self.stats[instance]['miss'] += 1
                if key in self.cache[instance]:
                    pass
                elif self.is_full[instance]:
                    self.cache[instance].popitem(last=False)
                    self.cache[instance][key] = result
                else:
                    self.cache[instance][key] = result
                    self.is_full[instance] = (len(self.cache[instance]) >= self.maxsize)
            return copy(result) if self.copy_on_return else result

        wrapper.__name__ = func.__name__
        wrapper.cache = lambda: self.cache
        wrapper.stats = lambda: self.stats
        wrapper.reset = self.reset
        wrapper.reset_instance = lambda instance: self.reset(instance=instance)
        return wrapper


class SingletonClass:
    """ There must be only one! """
Singleton = SingletonClass()

def stable_hash(key):
    """ Hash that stays the same between different runs of Python interpreter. """
    if not isinstance(key, (str, bytes)):
        key = ''.join(sorted(str(key)))
    if not isinstance(key, bytes):
        key = key.encode('ascii')
    return str(blake2b(key).hexdigest())

def flatten_nested(iterable):
    """ Recursively flatten nested structure of tuples, list and dicts. """
    result = []
    if isinstance(iterable, (tuple, list)):
        for item in iterable:
            result.extend(flatten_nested(item))
    elif isinstance(iterable, dict):
        for key, value in sorted(iterable.items()):
            result.extend((*flatten_nested(key), *flatten_nested(value)))
    else:
        return (iterable,)
    return tuple(result)



class timer:
    """ Context manager for timing the code. """
    def __init__(self, string=''):
        self.string = string
        self.start_time = None

    def __enter__(self):
        self.start_time = perf_counter()
        return self

    def __exit__(self, exc_type, exc_value, exc_tb):
        print(f'{self.string} evaluated in {(perf_counter() - self.start_time):4.4f} seconds')



class SafeIO:
    """ Opens the file handler with desired `open` function, closes it at destruction.
    Can log open and close actions to the `log_file`.
    getattr, getitem and `in` operator are directed to the `handler`.
    """
    def __init__(self, path, opener=open, log_file=None, **kwargs):
        self.path = path
        self.log_file = log_file
        self.handler = opener(path, **kwargs)

        if self.log_file:
            self._info(self.log_file, f'Opened {self.path}')

    def _info(self, log_file, msg):
        with open(log_file, 'a') as f:
            f.write('\n' + msg)

    def __getattr__(self, key):
        return getattr(self.handler, key)

    def __getitem__(self, key):
        return self.handler[key]

    def __contains__(self, key):
        return key in self.handler

    def __del__(self):
        self.handler.close()

        if self.log_file:
            self._info(self.log_file, f'Closed {self.path}')<|MERGE_RESOLUTION|>--- conflicted
+++ resolved
@@ -305,10 +305,7 @@
 
     @property
     def data(self):
-<<<<<<< HEAD
-=======
         """ Data storage. """
->>>>>>> 4508c27d
         return getattr(self, self.name)
 
     @data.setter
