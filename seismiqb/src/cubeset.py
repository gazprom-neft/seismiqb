""" Contains container for storing dataset of seismic crops. """
#pylint: disable=too-many-lines
import os
from glob import glob
from warnings import warn
from collections import defaultdict

import numpy as np
from tqdm.auto import tqdm
from scipy.special import expit

from ..batchflow import FilesIndex, DatasetIndex, Dataset, Sampler, Pipeline
from ..batchflow import NumpySampler

from .geometry import SeismicGeometry
from .crop_batch import SeismicCropBatch

from .horizon import Horizon, UnstructuredHorizon
from .hdf5_storage import StorageHDF5
from .metrics import HorizonMetrics
<<<<<<< HEAD
from .plotters import plot_image, show_3d
from .utils import IndexedDict, round_to_array, gen_crop_coordinates, make_axis_grid, fill_defaults, parse_axis

=======
from .plotters import plot_image
from .utils import round_to_array, gen_crop_coordinates, make_axis_grid, infer_tuple
from .utility_classes import IndexedDict
>>>>>>> 62e4debf


class SeismicCubeset(Dataset):
    """ Stores indexing structure for dataset of seismic cubes along with additional structures.

    Attributes
    ----------
    geometries : dict
        Mapping from cube names to instances of :class:`~.SeismicGeometry`, which holds information
        about that cube structure. :meth:`~.load_geometries` is used to infer that structure.
        Note that no more that one trace is loaded into the memory at a time.

    labels : dict
        Mapping from cube names to numba-dictionaries, which are mappings from (xline, iline) pairs
        into arrays of heights of horizons for a given cube.
        Note that this arrays preserve order: i-th horizon is always placed into the i-th element of the array.
    """
    #pylint: disable=too-many-public-methods
    def __init__(self, index, batch_class=SeismicCropBatch, preloaded=None, *args, **kwargs):
        """ Initialize additional attributes. """
        if not isinstance(index, FilesIndex):
            index = [index] if isinstance(index, str) else index
            index = FilesIndex(path=index, no_ext=True)
        super().__init__(index, batch_class=batch_class, preloaded=preloaded, *args, **kwargs)
        self.crop_index, self.crop_points = None, None

        self.geometries = IndexedDict({ix: SeismicGeometry(self.index.get_fullpath(ix), process=False)
                                       for ix in self.indices})
        self.labels = IndexedDict({ix: [] for ix in self.indices})
        self.samplers = IndexedDict({ix: None for ix in self.indices})
        self._sampler = None
        self._p, self._bins = None, None

        self.grid_gen, self.grid_info, self.grid_iters = None, None, None
        self.shapes_gen, self.orders_gen = None, None
        self._cached_attributes = {'geometries'}


    @classmethod
    def from_horizon(cls, horizon):
        """ Create dataset from an instance of Horizon. """
        cube_path = horizon.geometry.path
        dataset = SeismicCubeset(cube_path)
        dataset.geometries[0] = horizon.geometry
        dataset.labels[0] = [horizon]
        return dataset


    def __str__(self):
        msg = f'Seismic Cubeset with {len(self)} cube{"s" if len(self) > 1 else ""}:\n'
        for idx in self.indices:
            geometry = self.geometries[idx]
            labels = self.labels.get(idx, [])

            add = f'{repr(geometry)}' if hasattr(geometry, 'cube_shape') else f'{idx}'
            msg += f'    {add}{":" if labels else ""}\n'

            for horizon in labels:
                msg += f'        {horizon.name}\n'
        return msg


    def __getitem__(self, key):
        """ Select attribute or its item for specific cube.

        Examples
        --------
        Get `labels` attribute for cube with 0 index:
        >>> cubeset[0, 'labels']
        Get 2nd `channels` attribute item for cube with name 'CUBE_01_XXX':
        >>> cubeset['CUBE_01_XXX', 'channels', 2]
        """
        idx, attr, *item_num = key
        item_num = item_num[0] if len(item_num) == 1 else slice(None)
        return getattr(self, attr)[idx][item_num]


    def __setitem__(self, key, value):
        """ Set attribute or its item for specific cube.

        Examples
        --------
        Set `labels` attribute for cube with 0 index to `[label_0, label_1]`:
        >>> cubeset[0, 'labels'] = [label_0, label_1]
        Set 2nd item of `channels` attribute for cube with name 'CUBE_01_XXX' to `channel_0`:
        >>> cubeset['CUBE_01_XXX', 'channels', 2] = channel_0
        """
        idx, attr, *item_num = key
        item_num = item_num[0] if len(item_num) == 1 else slice(None)
        getattr(self, attr)[idx][item_num] = value


    def gen_batch(self, batch_size, shuffle=False, n_iters=None, n_epochs=None, drop_last=False,
                  bar=False, bar_desc=None, iter_params=None, sampler=None):
        """ Allows to pass `sampler` directly to `next_batch` method to avoid re-creating of batch
        during pipeline run.
        """
        #pylint: disable=blacklisted-name
        if n_epochs is not None or shuffle or drop_last:
            raise ValueError('SeismicCubeset does not comply with `n_epochs`, `shuffle`\
                              and `drop_last`. Use `n_iters` instead! ')
        if sampler:
            sampler = sampler if callable(sampler) else sampler.sample
            points = sampler(batch_size * n_iters)

            self.crop_points = points
            self.crop_index = DatasetIndex(points[:, 0])
            return self.crop_index.gen_batch(batch_size, n_iters=n_iters, iter_params=iter_params,
                                             bar=bar, bar_desc=bar_desc)
        return super().gen_batch(batch_size, shuffle=shuffle, n_iters=n_iters, n_epochs=n_epochs,
                                 drop_last=drop_last, bar=bar, bar_desc=bar_desc, iter_params=iter_params)


    def load_geometries(self, logs=True, **kwargs):
        """ Load geometries into dataset-attribute.

        Parameters
        ----------
        logs : bool
            Whether to create logs. If True, .log file is created next to .sgy-cube location.

        Returns
        -------
        SeismicCubeset
            Same instance with loaded geometries.
        """
        for ix in self.indices:
            self.geometries[ix].process(**kwargs)
            if logs:
                self.geometries[ix].log()


    def convert_to_hdf5(self, postfix=''):
        """ Converts every cube in dataset from `.segy` to `.hdf5`. """
        for ix in self.indices:
            self.geometries[ix].make_hdf5(postfix=postfix)


    def create_labels(self, paths=None, filter_zeros=True, dst='labels', labels_class=None, **kwargs):
        """ Create labels (horizons, facies, etc) from given paths.

        Parameters
        ----------
        paths : dict
            Mapping from indices to txt paths with labels.
        filter_zeros : bool
            Whether to remove labels on zero-traces.
        dst : str
            Name of attribute to put labels in.
        labels_class : class
            Class to use for labels creation. If None, infer from `geometries`.
            Defaults to None.
        Returns
        -------
        SeismicCubeset
            Same instance with loaded labels.
        """
        if not hasattr(self, dst):
            setattr(self, dst, IndexedDict({ix: [] for ix in self.indices}))

        for idx in self.indices:
            if labels_class is None:
                if self.geometries[idx].structured:
                    labels_class = Horizon
                else:
                    labels_class = UnstructuredHorizon
            label_list = [labels_class(path, self.geometries[idx], **kwargs) for path in paths[idx]]
            label_list.sort(key=lambda label: label.h_mean)
            if filter_zeros:
                _ = [getattr(item, 'filter')() for item in label_list]
            self[idx, dst] = [item for item in label_list if len(item.points) > 0]
            self._cached_attributes.add(dst)


    def show_labels(self, indices=None, main_labels='labels', overlay_labels=None, attributes=None, correspondence=None,
                    scale=1, colorbar=True, main_cmap='tab20b', overlay_cmap='autumn', overlay_alpha=0.7,
                    suptitle_size=20, title_size=15, transpose=True):
        """ Show specific attributes for labels of selected cubes with optional overlay by other attributes.

        Parameters
        ----------
        indices : list of int, list of str or None
            Cubes indices to show labels for. If None, show labels for all cubes. Defaults to None.
        main_labels : str
            Name of cubeset attribute to get labels from for the main image.
        overlay_labels : str
            Name of cubeset attribute to get labels from for the overlay image.
        attributes : str or list of str
            Names of label attribute to show in a row (incompatible with `correspondence` arg).
        correspondence : list of dicts
            Alternative plotting specifications allowing nuanced vizualizations (incompatible with `attributes` arg).
            Each item of a list must be a dict defining label-attribute correspondence for specific subplot in a row.
            This dict should consist of `str` keys with the names of cubeset attributes to get labels for plotting from
            and `dict` values, specifying at least an attribute to plot for selected label. This allows plotting both
            non-overlayed and overlayed by mask images of specific label attribute, e.g.:
            >>> [
            >>>     {
            >>>         'labels' : dict(attribute='amplitudes', cmap='tab20c')
            >>>     },
            >>>     {
            >>>         'labels' : dict(attribute='amplitudes', cmap='tab20c'),
            >>>         'channels': dict(attribute='masks', cmap='Blues, alpha=0.5)
            >>>     }
            >>> ]
        scale : int
            How much to scale the figure.
        colorbar : bool
            Whether plot colorbar for every subplot.
            May be overriden for specific subplot by `colorbar` from `correspondence` arg if specified there.
        main_cmap : str
            Default name of colormap for main image.
            May be overriden for specific subplot by `cmap` from `correspondence` arg if specified there.
        overlay_cmap : str
            Default name of colormap for overlay image.
            May be overriden for specific subplot by `cmap` from `correspondence` arg if specified there.
        overlay_alpha : float from [0, 1]
            Default opacity for overlay image.
            May be overriden for specific subplot by `alpha` from `correspondence` arg if specified there.
        suptitle_size : int
            Fontsize of suptitle for a row of images.
        title_size : int
            Size of titles for every subplot in a row.
        transpose : bool
            Whether plot data in `plot_image` way or not.
        """
        #pylint: disable=import-outside-toplevel
        from matplotlib import pyplot as plt
        from mpl_toolkits import axes_grid1

        def add_colorbar(im, aspect=20, pad_fraction=0.5, **kwargs):
            """Add a vertical color bar to an image plot. """
            divider = axes_grid1.make_axes_locatable(im.axes)
            width = axes_grid1.axes_size.AxesY(im.axes, aspect=1./aspect)
            pad = axes_grid1.axes_size.Fraction(pad_fraction, width)
            cax = divider.append_axes("right", size=width, pad=pad)
            return im.axes.figure.colorbar(im, cax=cax, **kwargs)

        indices = indices or self.indices
        if correspondence is None:
            attributes = 'heights' if attributes is None else attributes
            attributes = [attributes] if isinstance(attributes, str) else attributes
            correspondence = [{main_labels: dict(attribute=attribute)} for attribute in attributes]
        elif attributes is not None:
            raise ValueError("Can't use both `correspondence` and `attributes`.")

        for idx in indices:
            for label_num, label in enumerate(self[idx, main_labels]):
                x, y = label.cube_shape[:-1] if transpose else label.cube_shape[1::-1]
                ratio = np.divide(x, y)
                figaspect = np.array([ratio * len(correspondence), 1]) * scale * 10
                fig, axes = plt.subplots(ncols=len(correspondence), figsize=figaspect)
                axes = axes if isinstance(axes, np.ndarray) else [axes]
                suptitle_size = int(ratio * suptitle_size)
                title_size = int(title_size * ratio)
                fig.suptitle(f"`{label.name}` on `{idx}`", size=suptitle_size)
                main_label_bounds = tuple(slice(*lims) for lims in label.bbox[:2])
                for ax, src_params in zip(axes, correspondence):
                    if overlay_labels is not None and overlay_labels not in src_params:
                        src_params[overlay_labels] = dict(attribute='masks')
                    attributes = []
                    for layer_num, (src, params) in enumerate(src_params.items()):
                        attribute = params['attribute']
                        attributes.append(attribute)
                        data = self[idx, src, label_num].load_attribute(attribute, fill_value=np.nan)

                        if layer_num == 0:
                            alpha = 1
                            cmap = params.get('cmap', main_cmap)
                        else:
                            alpha = params.get('alpha', overlay_alpha)
                            cmap = params.get('cmap', overlay_cmap)

                        if len(data.shape) > 2 and data.shape[2] != 1:
                            data = data[..., data.shape[2] // 2 + 1]
                        data = data.squeeze()
                        data = data[main_label_bounds]
                        data = data.T if transpose else data

                        im = ax.imshow(data, cmap=cmap, alpha=alpha)
                        local_colorbar = params.get('colorbar', colorbar)
                        if local_colorbar and layer_num == 0:
                            add_colorbar(im)
                    ax.set_title(', '.join(np.unique(attributes)), size=title_size)


    def reset_caches(self, attrs=None):
        """ Reset lru cache for cached class attributes.

        Parameters
        ----------
        attrs : list or tuple of str
            Class attributes to reset cache in.
            If None, reset in `geometries` and attrs added by `create_labels`.
            Defaults to None.
        """
        cached_attributes = attrs or self._cached_attributes
        for idx in self.indices:
            for attr in cached_attributes:
                cached_attr = self[idx, attr]
                cached_attr = cached_attr if isinstance(cached_attr, list) else [cached_attr]
                _ = [item.reset_cache() for item in cached_attr]


    def dump_labels(self, path, fmt='npy', separate=False, projections='ixh'):
        """ Dump points to file. """
        for i in range(len(self.indices)):
            for label in self.labels[i]:
                dirname = os.path.dirname(self.index.get_fullpath(self.indices[i]))
                if path[0] == '/':
                    path = path[1:]
                dirname = os.path.join(dirname, path)
                if not os.path.exists(dirname):
                    os.makedirs(dirname)
                name = label.name if separate else 'faults'
                save_to = os.path.join(dirname, name + '.' + fmt)
                label.dump_points(save_to, fmt, projections)


    @property
    def sampler(self):
        """ Lazily create sampler at the time of first access. """
        if self._sampler is None:
            self.create_sampler(p=self._p, bins=self._bins)
        return self._sampler

    @sampler.setter
    def sampler(self, sampler):
        self._sampler = sampler


    def create_sampler(self, mode='hist', p=None, transforms=None, dst='sampler', src_labels='labels', **kwargs):
        """ Create samplers for every cube and store it in `samplers`
        attribute of passed dataset. Also creates one combined sampler
        and stores it in `sampler` attribute of passed dataset.

        Parameters
        ----------
        mode : str or Sampler
            Type of sampler to be created.
            If 'hist' or 'horizon', then sampler is estimated from given labels.
            If 'numpy', then sampler is created with `kwargs` parameters.
            If instance of Sampler is provided, it must generate points from unit cube.
        p : list
            Weights for each mixture in final sampler.
        transforms : dict
            Mapping from indices to callables. Each callable should define
            way to map point from absolute coordinates (X, Y world-wise) to
            cube local specific and take array of shape (N, 4) as input.

        Notes
        -----
        Passed `dataset` must have `geometries` and `labels` attributes if you want to create HistoSampler.
        """
        #pylint: disable=cell-var-from-loop
        lowcut, highcut = [0, 0, 0], [1, 1, 1]
        transforms = transforms or dict()

        samplers = {}
        if not isinstance(mode, dict):
            mode = {ix: mode for ix in self.indices}

        for ix in self.indices:
            if isinstance(mode[ix], Sampler):
                sampler = mode[ix]

            elif mode[ix] == 'numpy':
                sampler = NumpySampler(**kwargs)

            elif mode[ix] == 'hist' or mode[ix] == 'horizon':
                sampler = 0 & NumpySampler('n', dim=3)
                labels = getattr(self, src_labels)[ix]
                for i, label in enumerate(labels):
                    label.create_sampler(**kwargs)
                    sampler = sampler | label.sampler
            else:
                sampler = NumpySampler('u', low=0, high=1, dim=3)

            sampler = sampler.truncate(low=lowcut, high=highcut)
            samplers.update({ix: sampler})
        self.samplers = samplers

        # One sampler to rule them all
        p = p or [1/len(self) for _ in self.indices]

        sampler = 0 & NumpySampler('n', dim=4)
        for i, ix in enumerate(self.indices):
            sampler_ = samplers[ix].apply(Modificator(cube_name=ix))
            sampler = sampler | (p[i] & sampler_)
        setattr(self, dst, sampler)

    def modify_sampler(self, dst, mode='iline', low=None, high=None,
                       each=None, each_start=None,
                       to_cube=False, post=None, finish=False, src='sampler'):
        """ Change given sampler to generate points from desired regions.

        Parameters
        ----------
        src : str
            Attribute with Sampler to change.
        dst : str
            Attribute to store created Sampler.
        mode : str
            Axis to modify: ilines/xlines/heights.
        low : float
            Lower bound for truncating.
        high : float
            Upper bound for truncating.
        each : int
            Keep only i-th value along axis.
        each_start : int
            Shift grid for previous parameter.
        to_cube : bool
            Transform sampled values to each cube coordinates.
        post : callable
            Additional function to apply to sampled points.
        finish : bool
            If False, instance of Sampler is put into `dst` and can be modified later.
            If True, `sample` method is put into `dst` and can be called via `D` named-expressions.

        Examples
        --------
        Split into train / test along ilines in 80/20 ratio:

        >>> cubeset.modify_sampler(dst='train_sampler', mode='i', high=0.8)
        >>> cubeset.modify_sampler(dst='test_sampler', mode='i', low=0.9)

        Sample only every 50-th point along xlines starting from 70-th xline:

        >>> cubeset.modify_sampler(dst='train_sampler', mode='x', each=50, each_start=70)

        Notes
        -----
        It is advised to have gap between `high` for train sampler and `low` for test sampler.
        That is done in order to take into account additional seen entries due to crop shape.
        """

        # Parsing arguments
        sampler = getattr(self, src)

        mapping = {'ilines': 0, 'xlines': 1, 'heights': 2,
                   'iline': 0, 'xline': 1, 'i': 0, 'x': 1, 'h': 2}
        axis = mapping[mode]

        low, high = low or 0, high or 1
        each_start = each_start or each

        # Keep only points from region
        if (low != 0) or (high != 1):
            sampler = sampler.truncate(low=low, high=high, prob=high-low,
                                       expr=lambda p: p[:, axis+1])

        # Keep only every `each`-th point
        if each is not None:
            def filter_out(array):
                for cube_name in np.unique(array[:, 0]):
                    shape = self.geometries[cube_name].cube_shape[axis]
                    ticks = np.arange(each_start, shape, each)
                    name_idx = np.asarray(array[:, 0] == cube_name).nonzero()

                    arr = np.rint(array[array[:, 0] == cube_name][:, axis+1].astype(float)*shape).astype(int)
                    array[name_idx, np.full_like(name_idx, axis+1)] = round_to_array(arr, ticks).astype(float) / shape
                return array

            sampler = sampler.apply(filter_out)

        # Change representation of points from unit cube to cube coordinates
        if to_cube:
            def get_shapes(name):
                return self.geometries[name].cube_shape

            def coords_to_cube(array):
                shapes = np.array(list(map(get_shapes, array[:, 0])))
                array[:, 1:] = np.rint(array[:, 1:].astype(float) * shapes).astype(int)
                return array

            sampler = sampler.apply(coords_to_cube)

        # Apply additional transformations to points
        if callable(post):
            sampler = sampler.apply(post)

        if finish:
            setattr(self, dst, sampler.sample)
        else:
            setattr(self, dst, sampler)

    def show_slices(self, idx=0, src_sampler='sampler', n=10000, normalize=False, shape=None,
                    adaptive_slices=False, grid_src='quality_grid', side_view=False, **kwargs):
        """ Show actually sampled slices of desired shape. """
        sampler = getattr(self, src_sampler)
        if callable(sampler):
            #pylint: disable=not-callable
            points = sampler(n)
        else:
            points = sampler.sample(n)
        batch = (self.p.make_locations(points=points, shape=shape, side_view=side_view,
                                       adaptive_slices=adaptive_slices, grid_src=grid_src)
                 .next_batch(self.size))

        unsalted = np.array([batch.unsalt(item) for item in batch.indices])
        background = np.zeros_like(self.geometries[idx].zero_traces)

        for slice_ in np.array(batch.locations)[unsalted == self.indices[idx]]:
            idx_i, idx_x, _ = slice_
            background[idx_i, idx_x] += 1

        if normalize:
            background = (background > 0).astype(int)

        kwargs = {
            'title': f'Sampled slices on {self.indices[idx]}',
            'xlabel': 'ilines', 'ylabel': 'xlines',
            'cmap': 'Reds', 'interpolation': 'bilinear',
            **kwargs
        }
        plot_image(background, **kwargs)
        return batch

    def show_3d(self, idx=0, src='labels', aspect_ratio=None, zoom_slice=None,
                n_points=100, threshold=100, n_sticks=100, n_nodes=10,
                slides=None, margin=(0, 0, 20), colors_mapping=None, **kwargs):
        """ Interactive 3D plot for some elements of cube. Roughly, does the following:
            - take some faults and/or horizons
            - select `n` points to represent the horizon surface and `n_sticks` and `n_nodes` for each fault
            - triangulate those points
            - remove some of the triangles on conditions
            - use Plotly to draw the tri-surface
            - draw few slides of the cube if needed
        Parameters
        ----------
        idx : int, str
            Cube index.
        src : str, Horizon-instance or list
            Items to draw, by default, 'labels'. If item of list (or `src` itself) is str, then all items of
            that dataset attribute will be drawn.
        aspect_ratio : None, tuple of floats or Nones
            Aspect ratio for each axis. Each None in the resulting tuple will be replaced by item from
            `(geometry.cube_shape[0] / geometry.cube_shape[1], 1, 1)`.
        zoom_slice : tuple of slices or None
            Crop from cube to show. By default, the whole cube volume will be shown.
        n_points : int
            Number of points for horizon surface creation.
            The more, the better the image is and the slower it is displayed.
        threshold : number
            Threshold to remove triangles with bigger height differences in vertices.
        n_sticks : int
            Number of sticks for each fault.
        n_nodes : int
            Number of nodes for each stick.
        slides : list of tuples
            Each tuple is pair of location and axis to load slide from seismic cube.
        margin : tuple of ints
            Added margin for each axis, by default, (0, 0, 20).
        colors_mapping : dict
            Mapping of label class name to color defined as str, by default, all labels will be shown in green.
        show_axes : bool
            Whether to show axes and their labels.
        width, height : number
            Size of the image.
        savepath : str
            Path to save interactive html to.
        kwargs : dict
            Other arguments of plot creation.
        """
        src = src if isinstance(src, (tuple, list)) else [src]
        geometry = self.geometries[idx]
        colors_mapping = colors_mapping or {'all': 'green'}
        coords = []
        simplices = []
        colors = []

        if zoom_slice is None:
            zoom_slice = [slice(0, geometry.cube_shape[i]) for i in range(3)]
        else:
            zoom_slice = [
                slice(item.start or 0, item.stop or stop) for item, stop in zip(zoom_slice, geometry.cube_shape)
            ]
        zoom_slice = tuple(zoom_slice)
        triangulation_kwargs = {
            'n_points': n_points,
            'threshold': threshold,
            'n_sticks': n_sticks,
            'n_nodes': n_nodes,
            'slices': zoom_slice
        }

        labels = [getattr(self, src_)[idx] if isinstance(src_, str) else [src_] for src_ in src]
        labels = sum(labels, [])
        for label in labels:
            x, y, z, simplices_ = label.triangulation(**triangulation_kwargs)
            if x is not None:
                simplices += [simplices_ + sum([len(item) for item in coords])]
                color = colors_mapping.get(type(label).__name__, colors_mapping.get('all', 'green'))
                colors += [[color] * len(simplices_)]
                coords += [np.stack([x, y, z], axis=1)]

        simplices = np.concatenate(simplices, axis=0)
        coords = np.concatenate(coords, axis=0)
        colors = np.concatenate(colors)
        title = geometry.name

        default_aspect_ratio = (geometry.cube_shape[0] / geometry.cube_shape[1], 1, 1)
        aspect_ratio = [None] * 3 if aspect_ratio is None else aspect_ratio
        aspect_ratio = [item or default for item, default in zip(aspect_ratio, default_aspect_ratio)]

        axis_labels = (geometry.index_headers[0], geometry.index_headers[1], 'DEPTH')

        images = []
        if slides is not None:
            for loc, axis in slides:
                image = geometry.load_slide(loc, axis=axis)
                if axis == 0:
                    image = image[zoom_slice[1:]]
                elif axis == 1:
                    image = image[zoom_slice[0], zoom_slice[-1]]
                else:
                    image = image[zoom_slice[:-1]]
                images += [(image, loc, axis)]

        show_3d(coords[:, 0], coords[:, 1], coords[:, 2], simplices, title, zoom_slice, colors, margin=margin,
                aspect_ratio=aspect_ratio, axis_labels=axis_labels, images=images, **kwargs)

    def show_points(self, idx=0, src_labels='labels', **kwargs):
        """ Plot 2D map of points. """
        map_ = np.zeros(self.geometries[idx].cube_shape[:-1])
        denum = np.zeros(self.geometries[idx].cube_shape[:-1])
        for label in self[idx, src_labels]:
            map_[label.points[:, 0], label.points[:, 1]] += label.points[:, 2]
            denum[label.points[:, 0], label.points[:, 1]] += 1
        denum[denum == 0] = 1
        map_ = map_ / denum
        map_[map_ == 0] = np.nan

        labels_class = type(getattr(self, src_labels)[idx][0]).__name__
        kwargs = {
            'title': f'{labels_class} on {self.indices[idx]}',
            'xlabel': self.geometries[idx].index_headers[0],
            'ylabel': self.geometries[idx].index_headers[1],
            'cmap': 'Reds',
            **kwargs
        }
        plot_image(map_, **kwargs)


    def apply_to_attributes(self, function, indices, attributes, **kwargs):
        """ Call specific function for all attributes of specific cubes.

        function : str or callable
            If str, name of the function or method to call from the attribute.
            If callable, applied directly to each item of cubeset attribute from `attributes`.
        indices : sequence of str
            For the attributes of which cubes to call `function`.
        attributes : sequence of str
            For what cube attributes to call `function`.
        kwargs :
            Passed directly to `function`.

        Examples
        --------
        >>> cubeset.apply_to_attributes('smooth_out', ['CUBE_01_XXX', 'CUBE_02_YYY'], ['horizons', 'fans'}, iters=3])
        """
        for idx in indices:
            if idx not in self.indices:
                warn(f"Can't call `{function} for {attributes} of cube {idx}, since it is not in index.")
            else:
                for attribute in attributes:
                    for item in self[idx, attribute]:
                        res = function(item, **kwargs) if callable(function) else getattr(item, function)(**kwargs)
                        if res is not None:
                            warn(f"Call for {item} returned not None, which is not expected.")


    def make_grid(self, cube_name, crop_shape, ilines=None, xlines=None, heights=None, mode='3d',
                  strides=None, overlap=None, overlap_factor=None,
                  batch_size=16, filtering_matrix=None, filter_threshold=0):
        """ Create regular grid of points in cube.
        This method is usually used with :meth:`.assemble_predict`.

        Parameters
        ----------
        cube_name : str
            Reference to cube. Should be valid key for `geometries` attribute.
        crop_shape : sequence
            Shape of model inputs.
        ilines : sequence of two int
            Location of desired prediction, iline-wise.
            If None, whole cube ranges will be used.
        xlines : sequence of two int
            Location of desired prediction, xline-wise.
            If None, whole cube ranges will be used.
        heights : sequence of two int or a single number
            If sequence, location of desired prediction, depth-wise.
            If single number, a height to make grid along when `mode` is '2d'.
            In this case height will be corrected by half of crop height.
            If None, whole cube ranges will be used.
        mode : '3d' or '2d'
            Mode to generate grid coordinates.
            If '3d', in volume defined by `ilines`, `xlines`, `heights`.
            If '2d', on area defined by `ilines`, `xlines`.
            Defaults to '3d'.
        strides : float or sequence
            Distance between grid points.
        overlap : float or sequence
            Distance between grid points.
        overlap_factor : float or sequence
            Overlapping ratio of successive crops.
            Can be seen as `how many crops would cross every through point`.
            If both overlap and overlap_factor are provided,
            only overlap_factor will be used.
        batch_size : int
            Amount of returned points per generator call.
        filtering_matrix : ndarray
            Binary matrix of (ilines_len, xlines_len) shape with ones
            corresponding to areas that can be skipped in the grid.
            E.g., a matrix with zeros at places where a horizon is present
            and ones everywhere else.
            If None, geometry.zero_traces matrix will be used.
        filter_threshold : int or float in [0, 1]
            Exclusive lower bound for non-gap number of points (with 0's in the
            filtering_matrix) in a crop in the grid. Default value is 0.
            If float, proportion from the total number of traces in a crop will
            be computed.
        """
        if mode == '2d':
            if isinstance(heights, (int, float)):
                height = int(heights) - crop_shape[2] // 2 # start for heights slices made by `crop` action
                heights = (height, height + 1)
            else:
                raise ValueError("`heights` should be a single `int` value when `mode` is '2d'")
        elif mode != '3d':
            raise ValueError("`mode` can either be '3d' or '2d'.")
        geometry = self.geometries[cube_name]

        if isinstance(overlap_factor, (int, float)):
            overlap_factor = [overlap_factor] * 3
        if strides is None:
            if overlap:
                strides = [c - o for c, o in zip(crop_shape, overlap)]
            elif overlap_factor:
                strides = [max(1, int(item // factor)) for item, factor in zip(crop_shape, overlap_factor)]
            else:
                strides = crop_shape

        if 0 < filter_threshold < 1:
            filter_threshold = int(filter_threshold * np.prod(crop_shape[:2]))

        filtering_matrix = geometry.zero_traces if filtering_matrix is None else filtering_matrix
        if (filtering_matrix.shape != geometry.cube_shape[:2]).all():
            raise ValueError('Filtering_matrix shape must be equal to (ilines_len, xlines_len)')

        ilines = (0, geometry.ilines_len) if ilines is None else ilines
        xlines = (0, geometry.xlines_len) if xlines is None else xlines
        heights = (0, geometry.depth) if heights is None else heights
        #pylint: disable=too-many-branches
        ilines_grid, xlines_grid, heights_grid, grid = self._crop_positions(cube_name, crop_shape, ilines, xlines,
                                                                            heights, strides, overlap, overlap_factor,
                                                                            filtering_matrix, filter_threshold)
        # Creating and storing all the necessary things
        # Check if grid is not empty
        shifts = np.array([ilines[0], xlines[0], heights[0]])
        if len(grid) > 0:
            grid_gen = (grid[i:i+batch_size]
                        for i in range(0, len(grid), batch_size))
            grid_array = grid[:, 1:].astype(int) - shifts
        else:
            grid_gen = iter(())
            grid_array = []

        predict_shape = (ilines[1] - ilines[0],
                         xlines[1] - xlines[0],
                         heights[1] - heights[0])

        self.grid_gen = lambda: next(grid_gen)
        self.grid_iters = - (-len(grid) // batch_size)
        self.grid_info = {
            'grid_array': grid_array,
            'predict_shape': predict_shape,
            'crop_shape': crop_shape,
            'strides': strides,
            'cube_name': cube_name,
            'geometry': geometry,
            'range': [ilines, xlines, heights],
            'shifts': shifts,
            'length': len(grid_array),
            'unfiltered_length': len(ilines_grid) * len(xlines_grid) * len(heights_grid)
        }

    def _crop_positions(self, cube_name, crop_shape, ilines=None, xlines=None, heights=None,
                       strides=None, overlap=None, overlap_factor=None,
                       filtering_matrix=None, filter_threshold=0):
        """ Create grid for each axis and array of crop positions. """
        geometry = self.geometries[cube_name]

        # Assert ranges are valid
        if ilines[0] < 0 or xlines[0] < 0 or heights[0] < 0:
            raise ValueError('Ranges must contain within the cube.')

        if ilines[1] > geometry.ilines_len or \
           xlines[1] > geometry.xlines_len or \
           heights[1] > geometry.depth:
            raise ValueError('Ranges must contain within the cube.')

        ilines_grid = make_axis_grid(ilines, strides[0], geometry.ilines_len, crop_shape[0])
        xlines_grid = make_axis_grid(xlines, strides[1], geometry.xlines_len, crop_shape[1])
        heights_grid = make_axis_grid(heights, strides[2], geometry.depth, crop_shape[2])

        # Every point in grid contains reference to cube
        # in order to be valid input for `crop` action of SeismicCropBatch
        grid = []
        for il in ilines_grid:
            for xl in xlines_grid:
                if np.prod(crop_shape[:2]) - np.sum(filtering_matrix[il: il + crop_shape[0],
                                                                     xl: xl + crop_shape[1]]) > filter_threshold:
                    for h in heights_grid:
                        point = [cube_name, il, xl, h]
                        grid.append(point)
        return ilines_grid, xlines_grid, heights_grid, np.array(grid, dtype=object)

    def show_grid(self, src_labels='labels', labels_indices=None, attribute='cube_values', plot_dict=None):
        """ Plot grid over selected surface to visualize how it overlaps data.

        Parameters
        ----------
        src_labels : str
            Labels to show below the grid.
            Defaults to `labels`.
        labels_indices : str
            Indices of items from `src_labels` to show below the grid.
        attribute : str
            Alias from :attr:`~Horizon.FUNC_BY_ATTR` to show below the grid.
        plot_dict : dict, optional
            Dict of plot parameters, such as:
                figsize : tuple
                    Size of resulted figure.
                title_fontsize : int
                    Font size of title over the figure.
                attr_* : any parameter for `plt.imshow`
                    Passed to attribute plotter
                grid_* : any parameter for `plt.hlines` and `plt.vlines`
                    Passed to grid plotter
                crop_* : any parameter for `plt.hlines` and `plt.vlines`
                    Passed to corners crops plotter
        """
        #pylint: disable=import-outside-toplevel
        from matplotlib import pyplot as plt

        labels_indices = labels_indices if isinstance(labels_indices, (tuple, list)) else [labels_indices]
        labels_indices = slice(None) if labels_indices[0] is None else labels_indices
        labels = self[self.grid_info['cube_name'], src_labels, labels_indices]

        # Calculate grid lines coordinates
        (x_min, x_max), (y_min, y_max) = self.grid_info['range'][:2]
        x_stride, y_stride = self.grid_info['strides'][:2]
        x_crop, y_crop = self.grid_info['crop_shape'][:2]
        x_lines = list(np.arange(0, x_max, x_stride)) + [x_max - x_crop]
        y_lines = list(np.arange(0, y_max, y_stride)) + [y_max - y_crop]

        default_plot_dict = {
            'figsize': (20 * x_max // y_max, 10),
            'title_fontsize': 18,
            'attr_cmap' : 'tab20b',
            'grid_color': 'darkslategray',
            'grid_linestyle': 'dashed',
            'crop_color': 'crimson',
            'crop_linewidth': 3
        }
        plot_dict = default_plot_dict if plot_dict is None else {**default_plot_dict, **plot_dict}
        attr_plot_dict = {k.split('attr_')[-1]: v for k, v in plot_dict.items() if k.startswith('attr_')}
        attr_plot_dict['zorder'] = 0
        grid_plot_dict = {k.split('grid_')[-1]: v for k, v in plot_dict.items() if k.startswith('grid_')}
        grid_plot_dict['zorder'] = 1
        crop_plot_dict = {k.split('crop_')[-1]: v for k, v in plot_dict.items() if k.startswith('crop_')}
        crop_plot_dict['zorder'] = 2

        _fig, axes = plt.subplots(ncols=len(labels), figsize=plot_dict['figsize'])
        axes = axes if isinstance(axes, np.ndarray) else [axes]

        for ax, label in zip(axes, labels):
            # Plot underlaying attribute
            underlay = label.load_attribute(attribute, transform={'fill_value': np.nan})
            if len(underlay.shape) == 3:
                underlay = underlay[:, :, underlay.shape[2] // 2].squeeze()
            underlay = underlay.T
            ax.imshow(underlay, **attr_plot_dict)
            ax.set_title("Grid over `{}` on `{}`".format(attribute, label.name), fontsize=plot_dict['title_fontsize'])

            # Set limits
            ax.set_xlim([x_min, x_max])
            ax.set_ylim([y_max, y_min])

            # Plot grid
            ax.vlines(x_lines, y_min, y_max, **grid_plot_dict)
            ax.hlines(y_lines, x_min, x_max, **grid_plot_dict)

            # Plot first crop
            ax.vlines(x=x_lines[0] + x_crop, ymin=y_min, ymax=y_crop, **crop_plot_dict)
            ax.hlines(y=y_lines[0] + y_crop, xmin=x_min, xmax=x_crop, **crop_plot_dict)

            # Plot last crop
            ax.vlines(x=x_lines[-1], ymin=y_max - x_crop, ymax=y_max, **crop_plot_dict)
            ax.hlines(y=y_lines[-1], xmin=x_max - y_crop, xmax=x_max, **crop_plot_dict)


    def mask_to_horizons(self, src, cube_name, threshold=0.5, averaging='mean', minsize=0,
                         dst='predicted_horizons', prefix='predict', src_grid_info='grid_info'):
        """ Convert mask to a list of horizons.

        Parameters
        ----------
        src : str or array
            Source-mask. Can be either a name of attribute or mask itself.
        dst : str
            Attribute to write the horizons in.
        threshold : float
            Parameter of mask-thresholding.
        averaging : str
            Method of pandas.groupby used for finding the center of a horizon
            for each (iline, xline).
        minsize : int
            Minimum length of a horizon to be saved.
        prefix : str
            Name of horizon to use.
        """
        #TODO: add `chunks` mode
        mask = getattr(self, src) if isinstance(src, str) else src

        grid_info = getattr(self, src_grid_info)

        horizons = Horizon.from_mask(mask, grid_info,
                                     threshold=threshold, averaging=averaging, minsize=minsize, prefix=prefix)
        if not hasattr(self, dst):
            setattr(self, dst, IndexedDict({ix: [] for ix in self.indices}))

        self[cube_name, dst] = horizons


    def merge_horizons(self, src, mean_threshold=2.0, adjacency=3, minsize=50):
        """ Iteratively try to merge every horizon in a list to every other, until there are no possible merges. """
        horizons = getattr(self, src)
        horizons = Horizon.merge_list(horizons, mean_threshold=mean_threshold, adjacency=adjacency, minsize=minsize)
        if isinstance(src, str):
            setattr(self, src, horizons)


    def compare_to_labels(self, horizon, src_labels='labels', offset=0, absolute=True,
                          printer=print, hist=True, plot=True):
        """ Compare given horizon to labels in dataset.

        Parameters
        ----------
        horizon : :class:`.Horizon`
            Horizon to evaluate.
        offset : number
            Value to shift horizon down. Can be used to take into account different counting bases.
        """
        for idx in self.indices:
            if horizon.geometry.name == self.geometries[idx].name:
                horizons_to_compare = self[idx, src_labels]
                break
        HorizonMetrics([horizon, horizons_to_compare]).evaluate('compare', agg=None,
                                                                absolute=absolute, offset=offset,
                                                                printer=printer, hist=hist, plot=plot)


    def show_slide(self, loc, idx=0, axis='iline', zoom_slice=None, mode='overlap',
                   n_ticks=5, delta_ticks=100, **kwargs):
        """ Show full slide of the given cube on the given line.

        Parameters
        ----------
        loc : int
            Number of slide to load.
        axis : int
            Number of axis to load slide along.
        zoom_slice : tuple
            Tuple of slices to apply directly to 2d images.
        idx : str, int
            Number of cube in the index to use.
        mode : str
            Way of showing results. Can be either `overlap` or `separate`.
        backend : str
            Backend to use for render. Can be either 'plotly' or 'matplotlib'. Whenever
            using 'plotly', also use slices to make the rendering take less time.
        """
        components = ('images', 'masks') if list(self.labels.values())[0] else ('images',)
        cube_name = self.indices[idx]
        geometry = self.geometries[cube_name]
        crop_shape = np.array(geometry.cube_shape)

        axis = parse_axis(axis, geometry.index_headers)
        point = np.array([[cube_name, 0, 0, 0]], dtype=object)
        point[0, axis + 1] = loc
        crop_shape[axis] = 1

        pipeline = (Pipeline()
                    .make_locations(points=point, shape=crop_shape)
                    .load_cubes(dst='images')
                    .normalize(mode='q', src='images'))

        if 'masks' in components:
            use_labels = kwargs.pop('use_labels', -1)
            width = kwargs.pop('width', 5)
            labels_pipeline = (Pipeline()
                               .create_masks(dst='masks', width=width, use_labels=use_labels))

            pipeline = pipeline + labels_pipeline

        batch = (pipeline << self).next_batch(len(self), n_epochs=None)
        imgs = [np.squeeze(getattr(batch, comp)) for comp in components]
        xticks = list(range(imgs[0].shape[0]))
        yticks = list(range(imgs[0].shape[1]))

        if zoom_slice:
            imgs = [img[zoom_slice] for img in imgs]
            xticks = xticks[zoom_slice[0]]
            yticks = yticks[zoom_slice[1]]

        # Plotting defaults
        header = geometry.axis_names[axis]
        total = geometry.cube_shape[axis]

        if axis in [0, 1]:
            xlabel = geometry.index_headers[1 - axis]
            ylabel = 'DEPTH'
        if axis == 2:
            xlabel = geometry.index_headers[0]
            ylabel = geometry.index_headers[1]

        xticks = xticks[::max(1, round(len(xticks) // (n_ticks - 1) / delta_ticks)) * delta_ticks] + [xticks[-1]]
        xticks = sorted(list(set(xticks)))
        yticks = yticks[::max(1, round(len(xticks) // (n_ticks - 1) / delta_ticks)) * delta_ticks] + [yticks[-1]]
        yticks = sorted(list(set(yticks)), reverse=True)

        if len(xticks) > 2 and (xticks[-1] - xticks[-2]) < delta_ticks:
            xticks.pop(-2)
        if len(yticks) > 2 and (yticks[0] - yticks[1]) < delta_ticks:
            yticks.pop(1)

        kwargs = {
            'mode': mode,
            'title': f'Data slice on `{geometry.name}\n {header} {loc} out of {total}',
            'xlabel': xlabel,
            'ylabel': ylabel,
            'xticks': xticks,
            'yticks': yticks,
            'y': 1.02,
            **kwargs
        }

        plot_image(imgs, **kwargs)
        return batch


    def make_extension_grid(self, cube_name, crop_shape, labels_src='predicted_labels',
                            stride=10, batch_size=16, coverage=True, **kwargs):
        """ Create a non-regular grid of points in a cube for extension procedure.
        Each point defines an upper rightmost corner of a crop which contains a holey
        horizon.

        Parameters
        ----------
        cube_name : str
            Reference to the cube. Should be a valid key for the `labels_src` attribute.
        crop_shape : sequence
            The desired shape of the crops.
            Note that final shapes are made in both xline and iline directions. So if
            crop_shape is (1, 64, 64), crops of both (1, 64, 64) and (64, 1, 64) shape
            will be defined.
        labels_src : str or instance of :class:`.Horizon`
            Horizon to be extended.
        stride : int
            Distance between a horizon border and a corner of a crop.
        batch_size : int
            Batch size fed to the model.
        coverage : bool or array, optional
            A boolean array of size (ilines_len, xlines_len) indicating points that will
            not be used as new crop coordinates, e.g. already covered points.
            If True then coverage array will be initialized with zeros and updated with
            covered points.
            If False then all points from the horizon border will be used.
        """
        horizon = self[cube_name, labels_src, 0] if isinstance(labels_src, str) else labels_src

        zero_traces = horizon.geometry.zero_traces
        hor_matrix = horizon.full_matrix.astype(np.int32)
        coverage_matrix = np.zeros_like(zero_traces) if isinstance(coverage, bool) else coverage

        # get horizon boundary points in horizon.matrix coordinates
        border_points = np.array(list(zip(*np.where(horizon.boundaries_matrix))))

        # shift border_points to global coordinates
        border_points[:, 0] += horizon.i_min
        border_points[:, 1] += horizon.x_min

        crops, orders, shapes = [], [], []

        for i, point in enumerate(border_points):
            if coverage_matrix[point[0], point[1]] == 1:
                continue

            result = gen_crop_coordinates(point,
                                          hor_matrix, zero_traces,
                                          stride, crop_shape, horizon.geometry.depth,
                                          horizon.FILL_VALUE, **kwargs)
            if not result:
                continue
            new_point, shape, order = result
            crops.extend(new_point)
            shapes.extend(shape)
            orders.extend(order)

            if coverage is not False:
                for _point, _shape in zip(new_point, shape):
                    coverage_matrix[_point[0]: _point[0] + _shape[0],
                                    _point[1]: _point[1] + _shape[1]] = 1

        crops = np.array(crops, dtype=np.object).reshape(-1, 3)
        cube_names = np.array([cube_name] * len(crops), dtype=np.object).reshape(-1, 1)
        shapes = np.array(shapes)
        crops = np.concatenate([cube_names, crops], axis=1)

        crops_gen = (crops[i:i+batch_size]
                     for i in range(0, len(crops), batch_size))
        shapes_gen = (shapes[i:i+batch_size]
                      for i in range(0, len(shapes), batch_size))
        orders_gen = (orders[i:i+batch_size]
                      for i in range(0, len(orders), batch_size))

        self.grid_gen = lambda: next(crops_gen)
        self.shapes_gen = lambda: next(shapes_gen)
        self.orders_gen = lambda: next(orders_gen)
        self.grid_iters = - (-len(crops) // batch_size)
        self.grid_info = {'cube_name': cube_name,
                          'geometry': horizon.geometry}


    def assemble_crops(self, crops, grid_info='grid_info', order=None, fill_value=0):
        """ Glue crops together in accordance to the grid.

        Note
        ----
        In order to use this action you must first call `make_grid` method of SeismicCubeset.

        Parameters
        ----------
        crops : sequence
            Sequence of crops.
        grid_info : dict or str
            Dictionary with information about grid. Should be created by `make_grid` method.
        order : tuple of int
            Axes-param for `transpose`-operation, applied to a mask before fetching point clouds.
            Default value of (2, 0, 1) is applicable to standart pipeline with one `rotate_axes`
            applied to images-tensor.
        fill_value : float
            Fill_value for background array if `len(crops) == 0`.

        Returns
        -------
        np.ndarray
            Assembled array of shape `grid_info['predict_shape']`.
        """
        if isinstance(grid_info, str):
            if not hasattr(self, grid_info):
                raise ValueError('Pass grid_info dictionary or call `make_grid` method to create grid_info.')
            grid_info = getattr(self, grid_info)

        # Do nothing if number of crops differ from number of points in the grid.
        if len(crops) != len(grid_info['grid_array']):
            raise ValueError('Length of crops must be equal to number of crops in a grid')
        order = order or (2, 0, 1)
        crops = np.array(crops)
        if len(crops) != 0:
            fill_value = np.min(crops)

        grid_array = grid_info['grid_array']
        crop_shape = grid_info['crop_shape']
        background = np.full(grid_info['predict_shape'], fill_value)

        for j, (i, x, h) in enumerate(grid_array):
            crop_slice, background_slice = [], []

            for k, start in enumerate((i, x, h)):
                if start >= 0:
                    end = min(background.shape[k], start + crop_shape[k])
                    crop_slice.append(slice(0, end - start))
                    background_slice.append(slice(start, end))
                else:
                    crop_slice.append(slice(-start, None))
                    background_slice.append(slice(None))

            crop = np.transpose(crops[j], order)
            crop = crop[tuple(crop_slice)]
            previous = background[tuple(background_slice)]
            background[tuple(background_slice)] = np.maximum(crop, previous)

        return background

    def make_prediction(self, dst, pipeline, crop_shape, crop_stride, locations=None,
                        idx=0, src='predictions', chunk_shape=None, chunk_stride=None, batch_size=8,
                        agg='max', projection='ixh', threshold=0.5, pbar=True):
        """ Infer, assemble and dump predictions from pipeline.

        Parameters
        ----------
        dst : str or None
            Path to save predictions. If None, function returns`np.ndarray` with predictions.
        pipeline : Pipeline
            Pipeline for inference, `run_later` action must be provided.
        crop_shape : tuple
            Shape of crops. Must be the same as defined in pipeline. Is needed to create grid for each
            chunk of prediction.
        crop_stride : tuple or None
            Stride for crops, by default None (crop_stride is equal to crop_shape).
        locations : tuple of slices or None, optional
            Region of cube to infer, by default None. None means that prediction will be infered for the whole cube.
        idx : int, optional
            Index of the cube in dataset to infer, by default 0.
        src : str, optional
            Variable of pipeline which stores predictions, by default 'predictions'.
        chunk_shape : tuple or None, optional
            Shape of chunk to split initial cube, by default None. Pipeline will be executed chunk-wise,
            then prediction will be aggregated and stored to `'dst'`. None means that chunk has shape of
            the whole cube.
        chunk_stride : tuple or None, optional
            Stride for crops, by default None (chunk_stride is equal to chunk_shape).
        batch_size : int, optional
            Batch size for `make_grid`, by default 8
        agg : str, optional
            Aggregation for chunks, by default 'max'
        projection : str, optional
            Projections to create in hdf5 file, by default 'ixh'
        threshold : float, optional
            Threshold to transform predictions to 'points' format, by default 0.5
        pbar : bool, optional
            Progress bar, by default True
        """
        cube_shape = self.geometries[idx].cube_shape

        if locations is None:
            locations = [(0, s) for s in cube_shape]
        else:
            locations = [(item.start or 0, item.stop or stop) for item, stop in zip(locations, cube_shape)]
        locations = np.array(locations)
        output_shape = locations[:, 1] - locations[:, 0]

        chunk_shape = fill_defaults(chunk_shape, output_shape)
        chunk_shape = np.minimum(np.array(chunk_shape), np.array(output_shape))
        chunk_stride = fill_defaults(chunk_stride, chunk_shape)

        predictions_generator = self._predictions_generator(idx, pipeline, locations, output_shape,
                                                            chunk_shape, chunk_stride, crop_shape, crop_stride,
                                                            batch_size, src, pbar)

        return StorageHDF5.create_file_from_iterable(predictions_generator, output_shape,
                                                     chunk_shape, chunk_stride, dst, agg, projection, threshold)

    def _predictions_generator(self, idx, pipeline, locations, output_shape, chunk_shape, chunk_stride,
                               crop_shape, crop_stride, batch_size, src, pbar):
        """ Apply inference pipeline to each chunk. Returns position of predictions and corresponding array. """
        geometry = self.geometries[idx]
        cube_shape = geometry.cube_shape

        chunk_grid = self._crop_positions(idx, chunk_shape, ilines=locations[0], xlines=locations[1],
                                          heights=locations[2], filtering_matrix=geometry.zero_traces,
                                          strides=chunk_stride)[-1][:, 1:]

        if pbar:
            total = self._compute_total_batches_in_all_chunks(idx, chunk_grid, chunk_shape,
                                                              crop_shape, crop_stride, batch_size)
            progress_bar = tqdm(total=total)

        for lower_bound in chunk_grid:
            upper_bound = np.minimum(lower_bound + chunk_shape, cube_shape)
            self.make_grid(
                self.indices[idx], crop_shape,
                *list(zip(lower_bound, upper_bound)),
                strides=crop_stride, batch_size=batch_size
            )
            chunk_pipeline = pipeline << self
            for _ in range(self.grid_iters):
                _ = chunk_pipeline.next_batch(len(self))
                if pbar:
                    progress_bar.update(1)
            prediction = self.assemble_crops(chunk_pipeline.v(src), order=(0, 1, 2))
            prediction = prediction[:output_shape[0], :output_shape[1], :output_shape[2]]
            position = lower_bound - np.array([locations[i][0] for i in range(3)])
            yield position, prediction
        if pbar:
            progress_bar.close()

    def add_geometries_targets(self, paths, dst='geom_targets'):
        """ Create targets from given cubes.

        Parameters
        ----------
        paths : dict
            Mapping from indices to txt paths with target cubes.
        dst : str, optional
            Name of attribute to put targets in, by default 'geom_targets'
        """
        if not hasattr(self, dst):
            setattr(self, dst, IndexedDict({ix: None for ix in self.indices}))

        for ix in self.indices:
            getattr(self, dst)[ix] = SeismicGeometry(paths[ix])

    def _compute_total_batches_in_all_chunks(self, idx, chunk_grid, chunk_shape, crop_shape, crop_stride, batch_size):
        """ Is needed to use progress bar in `make_prediction`. """
        total = 0
        for lower_bound in chunk_grid:
            upper_bound = np.minimum(lower_bound + chunk_shape, self.geometries[idx].cube_shape)
            self.make_grid(
                self.indices[idx], crop_shape,
                *list(zip(lower_bound, upper_bound)),
                strides=crop_stride, batch_size=batch_size
            )
            total += self.grid_iters
        return total


    def make_labels_prediction(self, pipeline, crop_shape, overlap_factor,
                               src_labels='horizons', dst_labels='predictions', bar='n',
                               pipeline_var='predictions', order=(1, 2, 0), binarize=True):
        """
        Make predictions and put them into dataset attribute.

        Parameters
        ----------
        pipeline : Pipeline
            Inference pipeline.
        crop_shape : sequence
            Passed directly to :meth:`.make_grid`.
        overlap_factor : float or sequence
            Passed directly to :meth:`.make_grid`.
        src_labels : str
            Name of dataset component with items to make grid for.
        dst_labels : str
            Name of dataset component to put predictions into.
        pipeline_var : str
            Name of pipeline variable to get predictions for assemble from.
        order : tuple of int
            Passed directly to :meth:`.assemble_crops`.
        binarize : bool
            Whether convert probability to class label or not.
        """
        # pylint: disable=blacklisted-name
        setattr(self, dst_labels, IndexedDict({ix: [] for ix in self.indices}))
        for idx, labels in getattr(self, src_labels).items():
            for label in labels:
                self.make_grid(cube_name=idx, crop_shape=crop_shape, overlap_factor=overlap_factor,
                               heights=int(label.h_mean), mode='2d')
                pipeline = pipeline << self
                pipeline.run(batch_size=self.size, n_iters=self.grid_iters, bar=bar)
                prediction = self.assemble_crops(pipeline.v(pipeline_var), order=(1, 2, 0)).squeeze()
                prediction = expit(prediction)
                prediction = prediction.round() if binarize else prediction
                prediction_name = "{}_predicted".format(label.name)
                self[idx, dst_labels] += [Horizon(prediction, label.geometry, prediction_name)]


    # Task-specific loaders

    def load(self, label_dir=None, filter_zeros=True, dst_labels='labels',
             labels_class=None, p=None, bins=None, **kwargs):
        """ Load everything: geometries, point clouds, labels, samplers.

        Parameters
        ----------
        label_dir : str
            Relative path from each cube to directory with labels.
        filter_zeros : bool
            Whether to remove labels on zero-traces.
        dst_labels : str
            Class attribute to put loaded data into.
        labels_class : class
            Class to use for labels creation.
            See details in :meth:`.create_labels`.
        p : sequence of numbers
            Proportions of different cubes in sampler.
        bins : TODO
        """
        _ = kwargs
        label_dir = label_dir or '/INPUTS/HORIZONS/RAW/*'

        paths_txt = {}
        for idx in self.indices:
            dir_path = '/'.join(self.index.get_fullpath(idx).split('/')[:-1])
            label_dir_ = label_dir if isinstance(label_dir, str) else label_dir[idx]
            dir_ = glob(dir_path + label_dir_)
            if len(dir_) == 0:
                warn("No labels in {}".format(dir_path))
            paths_txt[idx] = dir_
        self.load_geometries(**kwargs)
<<<<<<< HEAD
        self.create_labels(paths=paths_txt, filter_zeros=filter_zeros,
                           dst=dst_labels, labels_class=labels_class, **kwargs)
=======
        self.create_labels(paths=paths_txt, filter_zeros=filter_zeros, dst=dst_labels,
                           labels_class=labels_class, **kwargs)
>>>>>>> 62e4debf
        self._p, self._bins = p, bins # stored for later sampler creation


    def load_corresponding_labels(self, info, dst_labels=None, main_labels=None, **kwargs):
        """ Load corresponding labels into corresponding dataset attributes.

        Parameters
        ----------
        correspondence : dict
            Correspondence between cube name and a list of patterns for its labels.
        labels_dirs : sequence
            Paths to folders to look corresponding labels with patterns from `correspondence` values for.
            Paths must be relative to cube location.
        dst_labels : sequence
            Names of dataset components to load corresponding labels into.
        main_labels : str
            Which dataset attribute assign to `self.labels`.
        kwargs :
            Passed directly to :meth:`.create_labels`.

        Examples
        --------
        The following argument values may be used to load for labels for 'CUBE_01_XXX':
        - from 'INPUTS/FACIES/FANS_HORIZONS/horizon_01_corrected.char' into `horizons` component;
        - from 'INPUTS/FACIES/FANS/fans_on_horizon_01_corrected_v8.char' into `fans` component,
        and assign `self.horizons` to `self.labels`.

        >>> correspondence = {'CUBE_01_XXX' : ['horizon_01']}
        >>> labels_dirs = ['INPUTS/FACIES/FANS_HORIZONS', 'INPUTS/FACIES/FANS']
        >>> dst_labels = ['horizons', 'fans']
        >>> main_labels = 'horizons'
        """
        self.load_geometries()

        label_dir = info['PATHS']["LABELS"]
        labels_subdirs = info['PATHS']["SUBDIRS"]
        dst_labels = dst_labels or [labels_subdir.lower() for labels_subdir in labels_subdirs]
        for labels_subdir, dst_label in zip(labels_subdirs, dst_labels):
            paths = defaultdict(list)
            for cube_name, labels in info['CUBES'].items():
                full_cube_name = f"amplitudes_{cube_name}"
                cube_path = self.index.get_fullpath(full_cube_name)
                cube_dir = cube_path[:cube_path.rfind('/')]
                for label in labels:
                    label_mask = '/'.join([cube_dir, label_dir, labels_subdir, f"*{label}"])
                    label_path = glob(label_mask)
                    if len(label_path) > 1:
                        raise ValueError('Multiple files match pattern')
                    paths[full_cube_name].append(label_path[0])
            self.create_labels(paths=paths, dst=dst_label, labels_class=Horizon, **kwargs)
        if main_labels is None:
            main_labels = dst_labels[0]
            warn("""Cubeset `labels` point now to `{}`.
                    To suppress this warning, explicitly pass value for `main_labels`.""".format(main_labels))
        self.labels = getattr(self, main_labels)


class Modificator:
    """ Converts array to `object` dtype and prepends the `cube_name` column.
    Picklable, unlike inline lambda function.
    """
    def __init__(self, cube_name):
        self.cube_name = cube_name

    def __call__(self, points):
        points = points.astype(np.object)
        return np.concatenate([np.full((len(points), 1), self.cube_name), points], axis=1)<|MERGE_RESOLUTION|>--- conflicted
+++ resolved
@@ -4,8 +4,10 @@
 from glob import glob
 from warnings import warn
 from collections import defaultdict
+import contextlib
 
 import numpy as np
+import h5py
 from tqdm.auto import tqdm
 from scipy.special import expit
 
@@ -16,17 +18,10 @@
 from .crop_batch import SeismicCropBatch
 
 from .horizon import Horizon, UnstructuredHorizon
-from .hdf5_storage import StorageHDF5
 from .metrics import HorizonMetrics
-<<<<<<< HEAD
 from .plotters import plot_image, show_3d
-from .utils import IndexedDict, round_to_array, gen_crop_coordinates, make_axis_grid, fill_defaults, parse_axis
-
-=======
-from .plotters import plot_image
 from .utils import round_to_array, gen_crop_coordinates, make_axis_grid, infer_tuple
 from .utility_classes import IndexedDict
->>>>>>> 62e4debf
 
 
 class SeismicCubeset(Dataset):
@@ -330,7 +325,7 @@
                 _ = [item.reset_cache() for item in cached_attr]
 
 
-    def dump_labels(self, path, fmt='npy', separate=False, projections='ixh'):
+    def dump_labels(self, path, fmt='npy', separate=False):
         """ Dump points to file. """
         for i in range(len(self.indices)):
             for label in self.labels[i]:
@@ -342,7 +337,7 @@
                     os.makedirs(dirname)
                 name = label.name if separate else 'faults'
                 save_to = os.path.join(dirname, name + '.' + fmt)
-                label.dump_points(save_to, fmt, projections)
+                label.dump_points(save_to, fmt)
 
 
     @property
@@ -546,8 +541,8 @@
         return batch
 
     def show_3d(self, idx=0, src='labels', aspect_ratio=None, zoom_slice=None,
-                n_points=100, threshold=100, n_sticks=100, n_nodes=10,
-                slides=None, margin=(0, 0, 20), colors_mapping=None, **kwargs):
+                 n_points=100, threshold=100, n_sticks=100, n_nodes=10,
+                 slides=None, margin=(0, 0, 20), colors_mapping=None, **kwargs):
         """ Interactive 3D plot for some elements of cube. Roughly, does the following:
             - take some faults and/or horizons
             - select `n` points to represent the horizon surface and `n_sticks` and `n_nodes` for each fault
@@ -652,15 +647,10 @@
     def show_points(self, idx=0, src_labels='labels', **kwargs):
         """ Plot 2D map of points. """
         map_ = np.zeros(self.geometries[idx].cube_shape[:-1])
-        denum = np.zeros(self.geometries[idx].cube_shape[:-1])
         for label in self[idx, src_labels]:
-            map_[label.points[:, 0], label.points[:, 1]] += label.points[:, 2]
-            denum[label.points[:, 0], label.points[:, 1]] += 1
-        denum[denum == 0] = 1
-        map_ = map_ / denum
+            map_[label.points[:, 0], label.points[:, 1]] += 1
+        labels_class = type(self[idx, src_labels, 0]).__name__
         map_[map_ == 0] = np.nan
-
-        labels_class = type(getattr(self, src_labels)[idx][0]).__name__
         kwargs = {
             'title': f'{labels_class} on {self.indices[idx]}',
             'xlabel': self.geometries[idx].index_headers[0],
@@ -780,10 +770,32 @@
         ilines = (0, geometry.ilines_len) if ilines is None else ilines
         xlines = (0, geometry.xlines_len) if xlines is None else xlines
         heights = (0, geometry.depth) if heights is None else heights
-        #pylint: disable=too-many-branches
-        ilines_grid, xlines_grid, heights_grid, grid = self._crop_positions(cube_name, crop_shape, ilines, xlines,
-                                                                            heights, strides, overlap, overlap_factor,
-                                                                            filtering_matrix, filter_threshold)
+
+        # Assert ranges are valid
+        if ilines[0] < 0 or xlines[0] < 0 or heights[0] < 0:
+            raise ValueError('Ranges must contain within the cube.')
+
+        if ilines[1] > geometry.ilines_len or \
+           xlines[1] > geometry.xlines_len or \
+           heights[1] > geometry.depth:
+            raise ValueError('Ranges must contain within the cube.')
+
+        ilines_grid = make_axis_grid(ilines, strides[0], geometry.ilines_len, crop_shape[0])
+        xlines_grid = make_axis_grid(xlines, strides[1], geometry.xlines_len, crop_shape[1])
+        heights_grid = make_axis_grid(heights, strides[2], geometry.depth, crop_shape[2])
+
+        # Every point in grid contains reference to cube
+        # in order to be valid input for `crop` action of SeismicCropBatch
+        grid = []
+        for il in ilines_grid:
+            for xl in xlines_grid:
+                if np.prod(crop_shape[:2]) - np.sum(filtering_matrix[il: il + crop_shape[0],
+                                                                     xl: xl + crop_shape[1]]) > filter_threshold:
+                    for h in heights_grid:
+                        point = [cube_name, il, xl, h]
+                        grid.append(point)
+        grid = np.array(grid, dtype=object)
+
         # Creating and storing all the necessary things
         # Check if grid is not empty
         shifts = np.array([ilines[0], xlines[0], heights[0]])
@@ -814,36 +826,6 @@
             'unfiltered_length': len(ilines_grid) * len(xlines_grid) * len(heights_grid)
         }
 
-    def _crop_positions(self, cube_name, crop_shape, ilines=None, xlines=None, heights=None,
-                       strides=None, overlap=None, overlap_factor=None,
-                       filtering_matrix=None, filter_threshold=0):
-        """ Create grid for each axis and array of crop positions. """
-        geometry = self.geometries[cube_name]
-
-        # Assert ranges are valid
-        if ilines[0] < 0 or xlines[0] < 0 or heights[0] < 0:
-            raise ValueError('Ranges must contain within the cube.')
-
-        if ilines[1] > geometry.ilines_len or \
-           xlines[1] > geometry.xlines_len or \
-           heights[1] > geometry.depth:
-            raise ValueError('Ranges must contain within the cube.')
-
-        ilines_grid = make_axis_grid(ilines, strides[0], geometry.ilines_len, crop_shape[0])
-        xlines_grid = make_axis_grid(xlines, strides[1], geometry.xlines_len, crop_shape[1])
-        heights_grid = make_axis_grid(heights, strides[2], geometry.depth, crop_shape[2])
-
-        # Every point in grid contains reference to cube
-        # in order to be valid input for `crop` action of SeismicCropBatch
-        grid = []
-        for il in ilines_grid:
-            for xl in xlines_grid:
-                if np.prod(crop_shape[:2]) - np.sum(filtering_matrix[il: il + crop_shape[0],
-                                                                     xl: xl + crop_shape[1]]) > filter_threshold:
-                    for h in heights_grid:
-                        point = [cube_name, il, xl, h]
-                        grid.append(point)
-        return ilines_grid, xlines_grid, heights_grid, np.array(grid, dtype=object)
 
     def show_grid(self, src_labels='labels', labels_indices=None, attribute='cube_values', plot_dict=None):
         """ Plot grid over selected surface to visualize how it overlaps data.
@@ -1016,7 +998,7 @@
         geometry = self.geometries[cube_name]
         crop_shape = np.array(geometry.cube_shape)
 
-        axis = parse_axis(axis, geometry.index_headers)
+        axis = geometry.parse_axis(axis)
         point = np.array([[cube_name, 0, 0, 0]], dtype=object)
         point[0, axis + 1] = loc
         crop_shape[axis] = 1
@@ -1218,133 +1200,91 @@
                     background_slice.append(slice(None))
 
             crop = np.transpose(crops[j], order)
-            crop = crop[tuple(crop_slice)]
-            previous = background[tuple(background_slice)]
-            background[tuple(background_slice)] = np.maximum(crop, previous)
+            crop = crop[crop_slice]
+            previous = background[background_slice]
+            background[background_slice] = np.maximum(crop, previous)
 
         return background
 
-    def make_prediction(self, dst, pipeline, crop_shape, crop_stride, locations=None,
+    def make_prediction(self, path_hdf5, pipeline, crop_shape, crop_stride,
                         idx=0, src='predictions', chunk_shape=None, chunk_stride=None, batch_size=8,
-                        agg='max', projection='ixh', threshold=0.5, pbar=True):
-        """ Infer, assemble and dump predictions from pipeline.
-
-        Parameters
-        ----------
-        dst : str or None
-            Path to save predictions. If None, function returns`np.ndarray` with predictions.
+                        pbar=True):
+        """ Create hdf5 file with prediction.
+
+        Parameters
+        ----------
+        path_hdf5 : str
+
         pipeline : Pipeline
-            Pipeline for inference, `run_later` action must be provided.
-        crop_shape : tuple
-            Shape of crops. Must be the same as defined in pipeline. Is needed to create grid for each
-            chunk of prediction.
-        crop_stride : tuple or None
-            Stride for crops, by default None (crop_stride is equal to crop_shape).
-        locations : tuple of slices or None, optional
-            Region of cube to infer, by default None. None means that prediction will be infered for the whole cube.
-        idx : int, optional
-            Index of the cube in dataset to infer, by default 0.
-        src : str, optional
-            Variable of pipeline which stores predictions, by default 'predictions'.
-        chunk_shape : tuple or None, optional
-            Shape of chunk to split initial cube, by default None. Pipeline will be executed chunk-wise,
-            then prediction will be aggregated and stored to `'dst'`. None means that chunk has shape of
-            the whole cube.
-        chunk_stride : tuple or None, optional
-            Stride for crops, by default None (chunk_stride is equal to chunk_shape).
-        batch_size : int, optional
-            Batch size for `make_grid`, by default 8
-        agg : str, optional
-            Aggregation for chunks, by default 'max'
-        projection : str, optional
-            Projections to create in hdf5 file, by default 'ixh'
-        threshold : float, optional
-            Threshold to transform predictions to 'points' format, by default 0.5
-        pbar : bool, optional
-            Progress bar, by default True
-        """
-        cube_shape = self.geometries[idx].cube_shape
-
-        if locations is None:
-            locations = [(0, s) for s in cube_shape]
-        else:
-            locations = [(item.start or 0, item.stop or stop) for item, stop in zip(locations, cube_shape)]
-        locations = np.array(locations)
-        output_shape = locations[:, 1] - locations[:, 0]
-
-        chunk_shape = fill_defaults(chunk_shape, output_shape)
-        chunk_shape = np.minimum(np.array(chunk_shape), np.array(output_shape))
-        chunk_stride = fill_defaults(chunk_stride, chunk_shape)
-
-        predictions_generator = self._predictions_generator(idx, pipeline, locations, output_shape,
-                                                            chunk_shape, chunk_stride, crop_shape, crop_stride,
-                                                            batch_size, src, pbar)
-
-        return StorageHDF5.create_file_from_iterable(predictions_generator, output_shape,
-                                                     chunk_shape, chunk_stride, dst, agg, projection, threshold)
-
-    def _predictions_generator(self, idx, pipeline, locations, output_shape, chunk_shape, chunk_stride,
-                               crop_shape, crop_stride, batch_size, src, pbar):
-        """ Apply inference pipeline to each chunk. Returns position of predictions and corresponding array. """
+            pipeline for inference
+        crop_shape : int, tuple or None
+            shape of crops. Must be the same as defined in pipeline.
+        crop_stride : int
+            stride for crops
+        idx : int
+            index of cube to infer
+        src : str
+            pipeline variable for predictions
+        chunk_shape : int, tuple or None
+            shape of chunks.
+        chunk_stride : int
+            stride for chunks
+        batch_size : int
+
+        pbar : bool
+            progress bar
+        """
         geometry = self.geometries[idx]
+        chunk_shape = infer_tuple(chunk_shape, geometry.cube_shape)
+        chunk_stride = infer_tuple(chunk_stride, chunk_shape)
+
         cube_shape = geometry.cube_shape
-
-        chunk_grid = self._crop_positions(idx, chunk_shape, ilines=locations[0], xlines=locations[1],
-                                          heights=locations[2], filtering_matrix=geometry.zero_traces,
-                                          strides=chunk_stride)[-1][:, 1:]
+        chunk_grid = [
+            make_axis_grid((0, cube_shape[i]), chunk_stride[i], cube_shape[i], crop_shape[i])
+            for i in range(2)
+        ]
+        chunk_grid = np.stack(np.meshgrid(*chunk_grid), axis=-1).reshape(-1, 2)
+
+        if os.path.exists(path_hdf5):
+            os.remove(path_hdf5)
 
         if pbar:
-            total = self._compute_total_batches_in_all_chunks(idx, chunk_grid, chunk_shape,
-                                                              crop_shape, crop_stride, batch_size)
-            progress_bar = tqdm(total=total)
-
-        for lower_bound in chunk_grid:
-            upper_bound = np.minimum(lower_bound + chunk_shape, cube_shape)
-            self.make_grid(
-                self.indices[idx], crop_shape,
-                *list(zip(lower_bound, upper_bound)),
-                strides=crop_stride, batch_size=batch_size
-            )
-            chunk_pipeline = pipeline << self
-            for _ in range(self.grid_iters):
-                _ = chunk_pipeline.next_batch(len(self))
-                if pbar:
-                    progress_bar.update(1)
-            prediction = self.assemble_crops(chunk_pipeline.v(src), order=(0, 1, 2))
-            prediction = prediction[:output_shape[0], :output_shape[1], :output_shape[2]]
-            position = lower_bound - np.array([locations[i][0] for i in range(3)])
-            yield position, prediction
-        if pbar:
-            progress_bar.close()
-
-    def add_geometries_targets(self, paths, dst='geom_targets'):
-        """ Create targets from given cubes.
-
-        Parameters
-        ----------
-        paths : dict
-            Mapping from indices to txt paths with target cubes.
-        dst : str, optional
-            Name of attribute to put targets in, by default 'geom_targets'
-        """
-        if not hasattr(self, dst):
-            setattr(self, dst, IndexedDict({ix: None for ix in self.indices}))
-
-        for ix in self.indices:
-            getattr(self, dst)[ix] = SeismicGeometry(paths[ix])
-
-    def _compute_total_batches_in_all_chunks(self, idx, chunk_grid, chunk_shape, crop_shape, crop_stride, batch_size):
-        """ Is needed to use progress bar in `make_prediction`. """
-        total = 0
-        for lower_bound in chunk_grid:
-            upper_bound = np.minimum(lower_bound + chunk_shape, self.geometries[idx].cube_shape)
-            self.make_grid(
-                self.indices[idx], crop_shape,
-                *list(zip(lower_bound, upper_bound)),
-                strides=crop_stride, batch_size=batch_size
-            )
-            total += self.grid_iters
-        return total
+            total = 0
+            for i_min, x_min in chunk_grid:
+                i_max = min(i_min+chunk_shape[0], cube_shape[0])
+                x_max = min(x_min+chunk_shape[1], cube_shape[1])
+                self.make_grid(
+                    self.indices[idx], crop_shape,
+                    [i_min, i_max], [x_min, x_max], [0, geometry.depth-1],
+                    strides=crop_stride, batch_size=batch_size
+                )
+                total += self.grid_iters
+
+        with h5py.File(path_hdf5, "a") as file_hdf5:
+            aggregation_map = np.zeros(cube_shape[:-1])
+            cube_hdf5 = file_hdf5.create_dataset('cube', cube_shape)
+            context = tqdm(total=total) if pbar else contextlib.suppress()
+            with context as progress_bar:
+                for i_min, x_min in chunk_grid:
+                    i_max = min(i_min+chunk_shape[0], cube_shape[0])
+                    x_max = min(x_min+chunk_shape[1], cube_shape[1])
+                    self.make_grid(
+                        self.indices[idx], crop_shape,
+                        [i_min, i_max], [x_min, x_max], [0, geometry.depth-1],
+                        strides=crop_stride, batch_size=batch_size
+                    )
+                    chunk_pipeline = pipeline << self
+                    for _ in range(self.grid_iters):
+                        _ = chunk_pipeline.next_batch(len(self))
+                        if pbar:
+                            progress_bar.update()
+
+                    # Write to hdf5
+                    slices = tuple([slice(*item) for item in self.grid_info['range']])
+                    prediction = self.assemble_crops(chunk_pipeline.v(src), order=(0, 1, 2))
+                    aggregation_map[tuple(slices[:-1])] += 1
+                    cube_hdf5[slices[0], slices[1], slices[2]] = +prediction
+                cube_hdf5[:] = cube_hdf5 / np.expand_dims(aggregation_map, axis=-1)
 
 
     def make_labels_prediction(self, pipeline, crop_shape, overlap_factor,
@@ -1420,13 +1360,8 @@
                 warn("No labels in {}".format(dir_path))
             paths_txt[idx] = dir_
         self.load_geometries(**kwargs)
-<<<<<<< HEAD
-        self.create_labels(paths=paths_txt, filter_zeros=filter_zeros,
-                           dst=dst_labels, labels_class=labels_class, **kwargs)
-=======
         self.create_labels(paths=paths_txt, filter_zeros=filter_zeros, dst=dst_labels,
                            labels_class=labels_class, **kwargs)
->>>>>>> 62e4debf
         self._p, self._bins = p, bins # stored for later sampler creation
 
 
