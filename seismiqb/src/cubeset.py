""" Container for storing seismic data and labels. """
#pylint: disable=too-many-lines, too-many-arguments
import os
from glob import glob
from warnings import warn
<<<<<<< HEAD
import contextlib
=======
>>>>>>> ad8f9df7

import numpy as np
from tqdm.auto import tqdm

from ..batchflow import FilesIndex, DatasetIndex, Dataset, Sampler, Pipeline
from ..batchflow import NumpySampler

from .geometry import SeismicGeometry
from .crop_batch import SeismicCropBatch

from .horizon import Horizon, UnstructuredHorizon
from .metrics import HorizonMetrics
from .plotters import plot_image, show_3d
from .utils import round_to_array, gen_crop_coordinates, make_axis_grid, fill_defaults
from .utility_classes import IndexedDict


class SeismicCubeset(Dataset):
    """ Stores indexing structure for dataset of seismic cubes along with additional structures.

    Attributes
    ----------
    geometries : dict
        Mapping from cube names to instances of :class:`~.SeismicGeometry`, which holds information
        about that cube structure. :meth:`~.load_geometries` is used to infer that structure.
        Note that no more that one trace is loaded into the memory at a time.

    labels : dict
        Mapping from cube names to numba-dictionaries, which are mappings from (xline, iline) pairs
        into arrays of heights of horizons for a given cube.
        Note that this arrays preserve order: i-th horizon is always placed into the i-th element of the array.
    """
    #pylint: disable=too-many-public-methods
    def __init__(self, index, batch_class=SeismicCropBatch, preloaded=None, *args, **kwargs):
        """ Initialize additional attributes. """
        if not isinstance(index, FilesIndex):
            index = [index] if isinstance(index, str) else index
            index = FilesIndex(path=index, no_ext=True)
        super().__init__(index, batch_class=batch_class, preloaded=preloaded, *args, **kwargs)
        self.crop_index, self.crop_points = None, None

        self.geometries = IndexedDict({ix: SeismicGeometry(self.index.get_fullpath(ix), process=False)
                                       for ix in self.indices})
        self.labels = IndexedDict({ix: [] for ix in self.indices})
        self.samplers = IndexedDict({ix: None for ix in self.indices})
        self._sampler = None
        self._p, self._bins = None, None

        self.grid_gen, self.grid_info, self.grid_iters = None, None, None
        self.shapes_gen, self.orders_gen = None, None
        self._cached_attributes = {'geometries'}


    @classmethod
    def from_horizon(cls, horizon):
        """ Create dataset from an instance of Horizon. """
        cube_path = horizon.geometry.path
        dataset = SeismicCubeset(cube_path)
        dataset.geometries[0] = horizon.geometry
        dataset.labels[0] = [horizon]
        return dataset


    def __str__(self):
        msg = f'Seismic Cubeset with {len(self)} cube{"s" if len(self) > 1 else ""}:\n'
        for idx in self.indices:
            geometry = self.geometries[idx]
            labels = self.labels.get(idx, [])

            add = f'{repr(geometry)}' if hasattr(geometry, 'cube_shape') else f'{idx}'
            msg += f'    {add}{":" if labels else ""}\n'

            for horizon in labels:
                msg += f'        {horizon.name}\n'
        return msg[:-1]


    def __getitem__(self, key):
        """ Select attribute or its item for specific cube.

        Examples
        --------
        Get `labels` attribute for cube with 0 index:
        >>> cubeset[0, 'labels']
        Get 2nd `channels` attribute item for cube with name 'CUBE_01_XXX':
        >>> cubeset['CUBE_01_XXX', 'channels', 2]
        """
        idx, attr, *item_num = key
        item_num = item_num[0] if len(item_num) == 1 else slice(None)
        return getattr(self, attr)[idx][item_num]


    def __setitem__(self, key, value):
        """ Set attribute or its item for specific cube.

        Examples
        --------
        Set `labels` attribute for cube with 0 index to `[label_0, label_1]`:
        >>> cubeset[0, 'labels'] = [label_0, label_1]
        Set 2nd item of `channels` attribute for cube with name 'CUBE_01_XXX' to `channel_0`:
        >>> cubeset['CUBE_01_XXX', 'channels', 2] = channel_0
        """
        idx, attr, *item_num = key
        item_num = item_num[0] if len(item_num) == 1 else slice(None)
        getattr(self, attr)[idx][item_num] = value


    def gen_batch(self, batch_size, shuffle=False, n_iters=None, n_epochs=None, drop_last=False,
                  bar=False, bar_desc=None, iter_params=None, sampler=None):
        """ Allows to pass `sampler` directly to `next_batch` method to avoid re-creating of batch
        during pipeline run.
        """
        #pylint: disable=blacklisted-name
        if n_epochs is not None or shuffle or drop_last:
            raise ValueError('SeismicCubeset does not comply with `n_epochs`, `shuffle`\
                              and `drop_last`. Use `n_iters` instead! ')
        if sampler:
            sampler = sampler if callable(sampler) else sampler.sample
            points = sampler(batch_size * n_iters)

            self.crop_points = points
            self.crop_index = DatasetIndex(points[:, 0])
            return self.crop_index.gen_batch(batch_size, n_iters=n_iters, iter_params=iter_params,
                                             bar=bar, bar_desc=bar_desc)
        return super().gen_batch(batch_size, shuffle=shuffle, n_iters=n_iters, n_epochs=n_epochs,
                                 drop_last=drop_last, bar=bar, bar_desc=bar_desc, iter_params=iter_params)


    def load_geometries(self, logs=True, collect_stats=True, spatial=True, **kwargs):
        """ Load geometries into dataset-attribute.

        Parameters
        ----------
        logs : bool
            Whether to create logs. If True, .log file is created next to .sgy-cube location.
        collect_stats : bool
            Whether to collect stats for cubes in SEG-Y format.
        spatial : bool
            Whether to collect additional stats for POST-STACK cubes.

        Returns
        -------
        SeismicCubeset
            Same instance with loaded geometries.
        """
        for ix in self.indices:
            self.geometries[ix].process(collect_stats=collect_stats, spatial=spatial, **kwargs)
            if logs:
                self.geometries[ix].log()


<<<<<<< HEAD
    def create_labels(self, paths=None, filter_zeros=True, dst='labels', labels_class=None, sort=False, bar=False, **kwargs):
=======
    def create_labels(self, paths=None, filter_zeros=True, dst='labels', labels_class=None,
                      sort=False, bar=False, **kwargs):
>>>>>>> ad8f9df7
        """ Create labels (horizons, facies, etc) from given paths and optionaly sort them.

        Parameters
        ----------
        paths : dict
            Mapping from indices to txt paths with labels.
        filter_zeros : bool
            Whether to remove labels on zero-traces.
        dst : str
            Name of attribute to put labels in.
        labels_class : class
            Class to use for labels creation. If None, infer from `geometries`.
            Defaults to None.
        sort : 'h_min', 'h_mean', 'h_max' or False
            Whether sort loaded labels by one of its attributes or not.
        bar : bool
            Progress bar for labels loading. Defaults to False.
        Returns
        -------
        SeismicCubeset
            Same instance with loaded labels.
        """
        if not hasattr(self, dst):
            setattr(self, dst, IndexedDict({ix: [] for ix in self.indices}))

        for idx in self.indices:
            if labels_class is None:
                if self.geometries[idx].structured:
                    labels_class = Horizon
                else:
                    labels_class = UnstructuredHorizon
            pbar = tqdm(paths[idx], disable=(not bar))
            label_list = []
            for path in pbar:
                if path.endswith('.dvc'):
                    continue
                pbar.set_description(os.path.basename(path))
                label_list += [labels_class(path, self.geometries[idx], **kwargs)]
            if sort:
                label_list.sort(key=lambda label: getattr(label, sort))
            if filter_zeros:
                _ = [getattr(item, 'filter')() for item in label_list]
            self[idx, dst] = [item for item in label_list if len(item.points) > 0]
            self._cached_attributes.add(dst)

    def reset_caches(self, attrs=None):
        """ Reset lru cache for cached class attributes.

        Parameters
        ----------
        attrs : list or tuple of str
            Class attributes to reset cache in.
            If None, reset in `geometries` and attrs added by `create_labels`.
            Defaults to None.
        """
        cached_attributes = attrs or self._cached_attributes
        for idx in self.indices:
            for attr in cached_attributes:
                cached_attr = self[idx, attr]
                cached_attr = cached_attr if isinstance(cached_attr, list) else [cached_attr]
                _ = [item.reset_cache() for item in cached_attr]


    def dump_labels(self, path, fmt='npy', separate=False):
        """ Dump points to file. """
        for i in range(len(self.indices)):
            for label in self.labels[i]:
                dirname = os.path.dirname(self.index.get_fullpath(self.indices[i]))
                if path[0] == '/':
                    path = path[1:]
                dirname = os.path.join(dirname, path)
                if not os.path.exists(dirname):
                    os.makedirs(dirname)
                name = label.name if separate else 'faults'
                save_to = os.path.join(dirname, name + '.' + fmt)
                label.dump_points(save_to, fmt)


    @property
    def sampler(self):
        """ Lazily create sampler at the time of first access. """
        if self._sampler is None:
            self.create_sampler(p=self._p, bins=self._bins)
        return self._sampler

    @sampler.setter
    def sampler(self, sampler):
        self._sampler = sampler


    def create_sampler(self, mode='hist', p=None, transforms=None, dst='sampler', src_labels='labels', **kwargs):
        """ Create samplers for every cube and store it in `samplers`
        attribute of passed dataset. Also creates one combined sampler
        and stores it in `sampler` attribute of passed dataset.

        Parameters
        ----------
        mode : str or Sampler
            Type of sampler to be created.
            If 'hist' or 'horizon', then sampler is estimated from given labels.
            If 'numpy', then sampler is created with `kwargs` parameters.
            If instance of Sampler is provided, it must generate points from unit cube.
        p : list
            Weights for each mixture in final sampler.
        transforms : dict
            Mapping from indices to callables. Each callable should define
            way to map point from absolute coordinates (X, Y world-wise) to
            cube local specific and take array of shape (N, 4) as input.

        Notes
        -----
        Passed `dataset` must have `geometries` and `labels` attributes if you want to create HistoSampler.
        """
        #pylint: disable=cell-var-from-loop
        lowcut, highcut = [0, 0, 0], [1, 1, 1]
        transforms = transforms or dict()

        samplers = {}
        if not isinstance(mode, dict):
            mode = {ix: mode for ix in self.indices}

        for ix in self.indices:
            if isinstance(mode[ix], Sampler):
                sampler = mode[ix]

            elif mode[ix] == 'numpy':
                sampler = NumpySampler(**kwargs)

            elif mode[ix] == 'hist' or mode[ix] == 'horizon':
                sampler = 0 & NumpySampler('n', dim=3)
                labels = getattr(self, src_labels)[ix]
                for i, label in enumerate(labels):
                    label.create_sampler(**kwargs)
                    sampler = sampler | label.sampler
            else:
                sampler = NumpySampler('u', low=0, high=1, dim=3)

            sampler = sampler.truncate(low=lowcut, high=highcut)
            samplers.update({ix: sampler})
        self.samplers = samplers

        # One sampler to rule them all
        p = p or [1/len(self) for _ in self.indices]

        sampler = 0 & NumpySampler('n', dim=4)
        for i, ix in enumerate(self.indices):
            sampler_ = samplers[ix].apply(Modificator(cube_name=ix))
            sampler = sampler | (p[i] & sampler_)
        setattr(self, dst, sampler)

    def modify_sampler(self, dst, mode='iline', low=None, high=None,
                       each=None, each_start=None,
                       to_cube=False, post=None, finish=False, src='sampler'):
        """ Change given sampler to generate points from desired regions.

        Parameters
        ----------
        src : str
            Attribute with Sampler to change.
        dst : str
            Attribute to store created Sampler.
        mode : str
            Axis to modify: ilines/xlines/heights.
        low : float
            Lower bound for truncating.
        high : float
            Upper bound for truncating.
        each : int
            Keep only i-th value along axis.
        each_start : int
            Shift grid for previous parameter.
        to_cube : bool
            Transform sampled values to each cube coordinates.
        post : callable
            Additional function to apply to sampled points.
        finish : bool
            If False, instance of Sampler is put into `dst` and can be modified later.
            If True, `sample` method is put into `dst` and can be called via `D` named-expressions.

        Examples
        --------
        Split into train / test along ilines in 80/20 ratio:

        >>> cubeset.modify_sampler(dst='train_sampler', mode='i', high=0.8)
        >>> cubeset.modify_sampler(dst='test_sampler', mode='i', low=0.9)

        Sample only every 50-th point along xlines starting from 70-th xline:

        >>> cubeset.modify_sampler(dst='train_sampler', mode='x', each=50, each_start=70)

        Notes
        -----
        It is advised to have gap between `high` for train sampler and `low` for test sampler.
        That is done in order to take into account additional seen entries due to crop shape.
        """

        # Parsing arguments
        sampler = getattr(self, src)

        mapping = {'ilines': 0, 'xlines': 1, 'heights': 2,
                   'iline': 0, 'xline': 1, 'i': 0, 'x': 1, 'h': 2}
        axis = mapping[mode]

        low, high = low or 0, high or 1
        each_start = each_start or each

        # Keep only points from region
        if (low != 0) or (high != 1):
            sampler = sampler.truncate(low=low, high=high, prob=high-low,
                                       expr=lambda p: p[:, axis+1])

        # Keep only every `each`-th point
        if each is not None:
            def filter_out(array):
                for cube_name in np.unique(array[:, 0]):
                    shape = self.geometries[cube_name].cube_shape[axis]
                    ticks = np.arange(each_start, shape, each)
                    name_idx = np.asarray(array[:, 0] == cube_name).nonzero()

                    arr = np.rint(array[array[:, 0] == cube_name][:, axis+1].astype(float)*shape).astype(int)
                    array[name_idx, np.full_like(name_idx, axis+1)] = round_to_array(arr, ticks).astype(float) / shape
                return array

            sampler = sampler.apply(filter_out)

        # Change representation of points from unit cube to cube coordinates
        if to_cube:
            def get_shapes(name):
                return self.geometries[name].cube_shape

            def coords_to_cube(array):
                shapes = np.array(list(map(get_shapes, array[:, 0])))
                array[:, 1:] = np.rint(array[:, 1:].astype(float) * shapes).astype(int)
                return array

            sampler = sampler.apply(coords_to_cube)

        # Apply additional transformations to points
        if callable(post):
            sampler = sampler.apply(post)

        if finish:
            setattr(self, dst, sampler.sample)
        else:
            setattr(self, dst, sampler)

    def show_slices(self, idx=0, src_sampler='sampler', n=10000, normalize=False, shape=None,
                    adaptive_slices=False, grid_src='quality_grid', side_view=False, **kwargs):
        """ Show actually sampled slices of desired shape. """
        sampler = getattr(self, src_sampler)
        if callable(sampler):
            #pylint: disable=not-callable
            points = sampler(n)
        else:
            points = sampler.sample(n)
        batch = (self.p.make_locations(points=points, shape=shape, side_view=side_view,
                                       adaptive_slices=adaptive_slices, grid_src=grid_src)
                 .next_batch(self.size))

        unsalted = np.array([batch.unsalt(item) for item in batch.indices])
        background = np.zeros_like(self.geometries[idx].zero_traces)

        for slice_ in np.array(batch.locations)[unsalted == self.indices[idx]]:
            idx_i, idx_x, _ = slice_
            background[idx_i, idx_x] += 1

        if normalize:
            background = (background > 0).astype(int)

        kwargs = {
            'title': f'Sampled slices on {self.indices[idx]}',
            'xlabel': 'ilines', 'ylabel': 'xlines',
            'cmap': 'Reds', 'interpolation': 'bilinear',
            **kwargs
        }
        plot_image(background, **kwargs)
        return batch

    def show_3d(self, idx=0, src='labels', aspect_ratio=None, zoom_slice=None,
                 n_points=100, threshold=100, n_sticks=100, n_nodes=10,
                 slides=None, margin=(0, 0, 20), colors=None, **kwargs):
        """ Interactive 3D plot for some elements of cube. Roughly, does the following:
            - take some faults and/or horizons
            - select `n` points to represent the horizon surface and `n_sticks` and `n_nodes` for each fault
            - triangulate those points
            - remove some of the triangles on conditions
            - use Plotly to draw the tri-surface
            - draw few slides of the cube if needed
        Parameters
        ----------
        idx : int, str
            Cube index.
        src : str, Horizon-instance or list
            Items to draw, by default, 'labels'. If item of list (or `src` itself) is str, then all items of
            that dataset attribute will be drawn.
        aspect_ratio : None, tuple of floats or Nones
            Aspect ratio for each axis. Each None in the resulting tuple will be replaced by item from
            `(geometry.cube_shape[0] / geometry.cube_shape[1], 1, 1)`.
        zoom_slice : tuple of slices or None
            Crop from cube to show. By default, the whole cube volume will be shown.
        n_points : int
            Number of points for horizon surface creation.
            The more, the better the image is and the slower it is displayed.
        threshold : number
            Threshold to remove triangles with bigger height differences in vertices.
        n_sticks : int
            Number of sticks for each fault.
        n_nodes : int
            Number of nodes for each stick.
        slides : list of tuples
            Each tuple is pair of location and axis to load slide from seismic cube.
        margin : tuple of ints
            Added margin for each axis, by default, (0, 0, 20).
        colors : dict or list
            Mapping of label class name to color defined as str, by default, all labels will be shown in green.
        show_axes : bool
            Whether to show axes and their labels.
        width, height : number
            Size of the image.
        savepath : str
            Path to save interactive html to.
        kwargs : dict
            Other arguments of plot creation.
        """
        src = src if isinstance(src, (tuple, list)) else [src]
        geometry = self.geometries[idx]
        coords = []
        simplices = []

        if zoom_slice is None:
            zoom_slice = [slice(0, geometry.cube_shape[i]) for i in range(3)]
        else:
            zoom_slice = [
                slice(item.start or 0, item.stop or stop) for item, stop in zip(zoom_slice, geometry.cube_shape)
            ]
        zoom_slice = tuple(zoom_slice)
        triangulation_kwargs = {
            'n_points': n_points,
            'threshold': threshold,
            'n_sticks': n_sticks,
            'n_nodes': n_nodes,
            'slices': zoom_slice
        }

        labels = [getattr(self, src_)[idx] if isinstance(src_, str) else [src_] for src_ in src]
        labels = sum(labels, [])

        if isinstance(colors, dict):
            colors = [colors.get(type(label).__name__, colors.get('all', 'green')) for label in labels]

        simplices_colors = []
        for label, color in zip(labels, colors):
            x, y, z, simplices_ = label.make_triangulation(**triangulation_kwargs)
            if x is not None:
                simplices += [simplices_ + sum([len(item) for item in coords])]
                simplices_colors += [[color] * len(simplices_)]
                coords += [np.stack([x, y, z], axis=1)]

        simplices = np.concatenate(simplices, axis=0)
        coords = np.concatenate(coords, axis=0)
        simplices_colors = np.concatenate(simplices_colors)
        title = geometry.displayed_name

        default_aspect_ratio = (geometry.cube_shape[0] / geometry.cube_shape[1], 1, 1)
        aspect_ratio = [None] * 3 if aspect_ratio is None else aspect_ratio
        aspect_ratio = [item or default for item, default in zip(aspect_ratio, default_aspect_ratio)]

        axis_labels = (geometry.index_headers[0], geometry.index_headers[1], 'DEPTH')

        images = []
        if slides is not None:
            for loc, axis in slides:
                image = geometry.load_slide(loc, axis=axis)
                if axis == 0:
                    image = image[zoom_slice[1:]]
                elif axis == 1:
                    image = image[zoom_slice[0], zoom_slice[-1]]
                else:
                    image = image[zoom_slice[:-1]]
                images += [(image, loc, axis)]

        show_3d(coords[:, 0], coords[:, 1], coords[:, 2], simplices, title, zoom_slice, simplices_colors, margin=margin,
                aspect_ratio=aspect_ratio, axis_labels=axis_labels, images=images, **kwargs)

    def show_points(self, idx=0, src_labels='labels', **kwargs):
        """ Plot 2D map of points. """
        map_ = np.zeros(self.geometries[idx].cube_shape[:-1])
        denum = np.zeros(self.geometries[idx].cube_shape[:-1])
        for label in getattr(self, src_labels)[idx]:
            map_[label.points[:, 0], label.points[:, 1]] += label.points[:, 2]
            denum[label.points[:, 0], label.points[:, 1]] += 1
        denum[denum == 0] = 1
        map_ = map_ / denum
        map_[map_ == 0] = np.nan

        labels_class = type(getattr(self, src_labels)[idx][0]).__name__
        kwargs = {
            'title': f'{labels_class} on {self.indices[idx]}',
            'xlabel': self.geometries[idx].index_headers[0],
            'ylabel': self.geometries[idx].index_headers[1],
            'cmap': 'Reds',
            **kwargs
        }
        plot_image(map_, **kwargs)

    def make_grid(self, cube_name, crop_shape, ilines=None, xlines=None, heights=None, mode='3d',
                  strides=None, overlap=None, overlap_factor=None,
                  batch_size=16, filtering_matrix=None, filter_threshold=0):
        """ Create regular grid of points in cube.
        This method is usually used with :meth:`.assemble_predict`.

        Parameters
        ----------
        cube_name : str
            Reference to cube. Should be valid key for `geometries` attribute.
        crop_shape : sequence
            Shape of model inputs.
        ilines : sequence of two int
            Location of desired prediction, iline-wise.
            If None, whole cube ranges will be used.
        xlines : sequence of two int
            Location of desired prediction, xline-wise.
            If None, whole cube ranges will be used.
        heights : sequence of two int or a single number
            If sequence, location of desired prediction, depth-wise.
            If single number, a height to make grid along when `mode` is '2d'.
            In this case height will be corrected by half of crop height.
            If None, whole cube ranges will be used.
        mode : '3d' or '2d'
            Mode to generate grid coordinates.
            If '3d', in volume defined by `ilines`, `xlines`, `heights`.
            If '2d', on area defined by `ilines`, `xlines`.
            Defaults to '3d'.
        strides : float or sequence
            Distance between grid points.
        overlap : float or sequence
            Distance between grid points.
        overlap_factor : float or sequence
            Overlapping ratio of successive crops.
            Can be seen as `how many crops would cross every through point`.
            If both overlap and overlap_factor are provided,
            only overlap_factor will be used.
        batch_size : int
            Amount of returned points per generator call.
        filtering_matrix : ndarray
            Binary matrix of (ilines_len, xlines_len) shape with ones
            corresponding to areas that can be skipped in the grid.
            E.g., a matrix with zeros at places where a horizon is present
            and ones everywhere else.
            If None, geometry.zero_traces matrix will be used.
        filter_threshold : int or float in [0, 1]
            Exclusive lower bound for non-gap number of points (with 0's in the
            filtering_matrix) in a crop in the grid. Default value is 0.
            If float, proportion from the total number of traces in a crop will
            be computed.
        """
        # pylint: disable=too-many-statements
        if mode == '2d':
            if isinstance(heights, (int, float)):
                height = int(heights) - crop_shape[2] // 2 # start for heights slices made by `crop` action
                heights = (height, height + 1)
            else:
                raise ValueError("`heights` should be a single `int` value when `mode` is '2d'")
        elif mode != '3d':
            raise ValueError("`mode` can either be '3d' or '2d'.")
        cube_name = self.indices[cube_name] if isinstance(cube_name, int) else cube_name
        geometry = self.geometries[cube_name]

        if isinstance(overlap_factor, (int, float)):
            overlap_factor = [overlap_factor] * 3
        if strides is None:
            if overlap:
                strides = [c - o for c, o in zip(crop_shape, overlap)]
            elif overlap_factor:
                strides = [max(1, int(item // factor)) for item, factor in zip(crop_shape, overlap_factor)]
            else:
                strides = crop_shape

        if 0 < filter_threshold < 1:
            filter_threshold = int(filter_threshold * np.prod(crop_shape[:2]))

        filtering_matrix = geometry.zero_traces if filtering_matrix is None else filtering_matrix
        if (filtering_matrix.shape != geometry.cube_shape[:2]).all():
            raise ValueError('Filtering_matrix shape must be equal to (ilines_len, xlines_len)')

        ilines = (0, geometry.ilines_len) if ilines is None else ilines
        xlines = (0, geometry.xlines_len) if xlines is None else xlines
        heights = (0, geometry.depth) if heights is None else heights
        #pylint: disable=too-many-branches
        ilines_grid, xlines_grid, heights_grid, grid = self._make_regular_grid(cube_name, crop_shape, ilines, xlines,
                                                                               heights, strides, overlap,
                                                                               overlap_factor, filtering_matrix,
                                                                               filter_threshold)
        # Creating and storing all the necessary things
        # Check if grid is not empty
        shifts = np.array([ilines[0], xlines[0], heights[0]])
        if len(grid) > 0:
            grid_gen = (grid[i:i+batch_size]
                        for i in range(0, len(grid), batch_size))
            grid_array = grid[:, 1:].astype(int) - shifts
        else:
            grid_gen = iter(())
            grid_array = []

        predict_shape = (ilines[1] - ilines[0],
                         xlines[1] - xlines[0],
                         heights[1] - heights[0])

        self.grid_gen = lambda: next(grid_gen)
        self.grid_iters = - (-len(grid) // batch_size)
        self.grid_info = {
            'grid_array': grid_array,
            'predict_shape': predict_shape,
            'crop_shape': crop_shape,
            'strides': strides,
            'cube_name': cube_name,
            'geometry': geometry,
            'range': [ilines, xlines, heights],
            'shifts': shifts,
            'length': len(grid_array),
            'unfiltered_length': len(ilines_grid) * len(xlines_grid) * len(heights_grid)
        }

    def _make_regular_grid(self, cube_name, crop_shape, ilines=None, xlines=None, heights=None,
                           strides=None, overlap=None, overlap_factor=None,
                           filtering_matrix=None, filter_threshold=0):
        """ Create grid for each axis and array of crop positions. """
        geometry = self.geometries[cube_name]

        # Assert ranges are valid
        if ilines[0] < 0 or xlines[0] < 0 or heights[0] < 0:
            raise ValueError('Ranges must contain within the cube.')

        if ilines[1] > geometry.ilines_len or \
           xlines[1] > geometry.xlines_len or \
           heights[1] > geometry.depth:
            raise ValueError('Ranges must contain within the cube.')

        ilines_grid = make_axis_grid(ilines, strides[0], geometry.ilines_len, crop_shape[0])
        xlines_grid = make_axis_grid(xlines, strides[1], geometry.xlines_len, crop_shape[1])
        heights_grid = make_axis_grid(heights, strides[2], geometry.depth, crop_shape[2])

        # Every point in grid contains reference to cube
        # in order to be valid input for `crop` action of SeismicCropBatch
        grid = []
        for il in ilines_grid:
            for xl in xlines_grid:
                if np.prod(crop_shape[:2]) - np.sum(filtering_matrix[il: il + crop_shape[0],
                                                                     xl: xl + crop_shape[1]]) > filter_threshold:
                    for h in heights_grid:
                        point = [cube_name, il, xl, h]
                        grid.append(point)
        return ilines_grid, xlines_grid, heights_grid, np.array(grid, dtype=object)

    def show_grid(self, src_labels='labels', labels_indices=None, attribute='cube_values', plot_dict=None):
        """ Plot grid over selected surface to visualize how it overlaps data.

        Parameters
        ----------
        src_labels : str
            Labels to show below the grid.
            Defaults to `labels`.
        labels_indices : str
            Indices of items from `src_labels` to show below the grid.
        attribute : str
            Alias from :attr:`~Horizon.FUNC_BY_ATTR` to show below the grid.
        plot_dict : dict, optional
            Dict of plot parameters, such as:
                figsize : tuple
                    Size of resulted figure.
                title_fontsize : int
                    Font size of title over the figure.
                attr_* : any parameter for `plt.imshow`
                    Passed to attribute plotter
                grid_* : any parameter for `plt.hlines` and `plt.vlines`
                    Passed to grid plotter
                crop_* : any parameter for `plt.hlines` and `plt.vlines`
                    Passed to corners crops plotter
        """
        #pylint: disable=import-outside-toplevel
        from matplotlib import pyplot as plt

        labels_indices = labels_indices if isinstance(labels_indices, (tuple, list)) else [labels_indices]
        labels_indices = slice(None) if labels_indices[0] is None else labels_indices
        labels = self[self.grid_info['cube_name'], src_labels, labels_indices]

        # Calculate grid lines coordinates
        (x_min, x_max), (y_min, y_max) = self.grid_info['range'][:2]
        x_stride, y_stride = self.grid_info['strides'][:2]
        x_crop, y_crop = self.grid_info['crop_shape'][:2]
        x_lines = list(np.arange(0, x_max, x_stride)) + [x_max - x_crop]
        y_lines = list(np.arange(0, y_max, y_stride)) + [y_max - y_crop]

        default_plot_dict = {
            'figsize': (20 * x_max // y_max, 10),
            'title_fontsize': 18,
            'attr_cmap' : 'tab20b',
            'grid_color': 'darkslategray',
            'grid_linestyle': 'dashed',
            'crop_color': 'crimson',
            'crop_linewidth': 3
        }
        plot_dict = default_plot_dict if plot_dict is None else {**default_plot_dict, **plot_dict}
        attr_plot_dict = {k.split('attr_')[-1]: v for k, v in plot_dict.items() if k.startswith('attr_')}
        attr_plot_dict['zorder'] = 0
        grid_plot_dict = {k.split('grid_')[-1]: v for k, v in plot_dict.items() if k.startswith('grid_')}
        grid_plot_dict['zorder'] = 1
        crop_plot_dict = {k.split('crop_')[-1]: v for k, v in plot_dict.items() if k.startswith('crop_')}
        crop_plot_dict['zorder'] = 2

        _fig, axes = plt.subplots(ncols=len(labels), figsize=plot_dict['figsize'])
        axes = axes if isinstance(axes, np.ndarray) else [axes]

        for ax, label in zip(axes, labels):
            # Plot underlaying attribute
            underlay = label.load_attribute(attribute, transform={'fill_value': np.nan})
            if len(underlay.shape) == 3:
                underlay = underlay[:, :, underlay.shape[2] // 2].squeeze()
            underlay = underlay.T
            ax.imshow(underlay, **attr_plot_dict)
            ax.set_title("Grid over `{}` on `{}`".format(attribute, label.name), fontsize=plot_dict['title_fontsize'])

            # Set limits
            ax.set_xlim([x_min, x_max])
            ax.set_ylim([y_max, y_min])

            # Plot grid
            ax.vlines(x_lines, y_min, y_max, **grid_plot_dict)
            ax.hlines(y_lines, x_min, x_max, **grid_plot_dict)

            # Plot first crop
            ax.vlines(x=x_lines[0] + x_crop, ymin=y_min, ymax=y_crop, **crop_plot_dict)
            ax.hlines(y=y_lines[0] + y_crop, xmin=x_min, xmax=x_crop, **crop_plot_dict)

            # Plot last crop
            ax.vlines(x=x_lines[-1], ymin=y_max - x_crop, ymax=y_max, **crop_plot_dict)
            ax.hlines(y=y_lines[-1], xmin=x_max - y_crop, xmax=x_max, **crop_plot_dict)


    def mask_to_horizons(self, src, cube_name, threshold=0.5, averaging='mean', minsize=0,
                         dst='predicted_horizons', prefix='predict', src_grid_info='grid_info'):
        """ Convert mask to a list of horizons.

        Parameters
        ----------
        src : str or array
            Source-mask. Can be either a name of attribute or mask itself.
        dst : str
            Attribute to write the horizons in.
        threshold : float
            Parameter of mask-thresholding.
        averaging : str
            Method of pandas.groupby used for finding the center of a horizon
            for each (iline, xline).
        minsize : int
            Minimum length of a horizon to be saved.
        prefix : str
            Name of horizon to use.
        """
        #TODO: add `chunks` mode
        mask = getattr(self, src) if isinstance(src, str) else src

        grid_info = getattr(self, src_grid_info)

        horizons = Horizon.from_mask(mask, grid_info,
                                     threshold=threshold, averaging=averaging, minsize=minsize, prefix=prefix)
        if not hasattr(self, dst):
            setattr(self, dst, IndexedDict({ix: [] for ix in self.indices}))

        self[cube_name, dst] = horizons


    def merge_horizons(self, src, mean_threshold=2.0, adjacency=3, minsize=50):
        """ Iteratively try to merge every horizon in a list to every other, until there are no possible merges. """
        horizons = getattr(self, src)
        horizons = Horizon.merge_list(horizons, mean_threshold=mean_threshold, adjacency=adjacency, minsize=minsize)
        if isinstance(src, str):
            setattr(self, src, horizons)


    def compare_to_labels(self, horizon, src_labels='labels', offset=0, absolute=True,
                          printer=print, hist=True, plot=True):
        """ Compare given horizon to labels in dataset.

        Parameters
        ----------
        horizon : :class:`.Horizon`
            Horizon to evaluate.
        offset : number
            Value to shift horizon down. Can be used to take into account different counting bases.
        """
        for idx in self.indices:
            if horizon.geometry.name == self.geometries[idx].name:
                horizons_to_compare = self[idx, src_labels]
                break
        HorizonMetrics([horizon, horizons_to_compare]).evaluate('compare', agg=None,
                                                                absolute=absolute, offset=offset,
                                                                printer=printer, hist=hist, plot=plot)


    def show_slide(self, loc, idx=0, axis='iline', zoom_slice=None, mode='overlap',
                   n_ticks=5, delta_ticks=100, src_labels='labels', **kwargs):
        """ Show full slide of the given cube on the given line.

        Parameters
        ----------
        loc : int
            Number of slide to load.
        axis : int
            Number of axis to load slide along.
        zoom_slice : tuple
            Tuple of slices to apply directly to 2d images.
        src_labels : str
            Dataset components to show as labels.
        idx : str, int
            Number of cube in the index to use.
        mode : str
            Way of showing results. Can be either `overlap` or `separate`.
        backend : str
            Backend to use for render. Can be either 'plotly' or 'matplotlib'. Whenever
            using 'plotly', also use slices to make the rendering take less time.
        """
        components = ('images', 'masks') if getattr(self, src_labels)[idx] else ('images',)
        cube_name = self.indices[idx]
        geometry = self.geometries[cube_name]
        crop_shape = np.array(geometry.cube_shape)

        axis = geometry.parse_axis(axis)
        point = np.array([[cube_name, 0, 0, 0]], dtype=object)
        point[0, axis + 1] = loc
        crop_shape[axis] = 1

        pipeline = (Pipeline()
                    .make_locations(points=point, shape=crop_shape)
                    .load_cubes(dst='images', src_labels=src_labels)
                    .normalize(src='images'))

        if 'masks' in components:
            use_labels = kwargs.pop('use_labels', 'all')
            width = kwargs.pop('width', 5)
            labels_pipeline = (Pipeline()
                               .create_masks(src_labels=src_labels, dst='masks', width=width,
                                             use_labels=use_labels, zero_to_nan=True))

            pipeline = pipeline + labels_pipeline

        batch = (pipeline << self).next_batch(len(self), n_epochs=None)
        imgs = [np.squeeze(getattr(batch, comp)) for comp in components]
        xticks = list(range(imgs[0].shape[0]))
        yticks = list(range(imgs[0].shape[1]))

        if zoom_slice:
            imgs = [img[zoom_slice] for img in imgs]
            xticks = xticks[zoom_slice[0]]
            yticks = yticks[zoom_slice[1]]

        # Plotting defaults
        header = geometry.axis_names[axis]
        total = geometry.cube_shape[axis]

        if axis in [0, 1]:
            xlabel = geometry.index_headers[1 - axis]
            ylabel = 'DEPTH'
        if axis == 2:
            xlabel = geometry.index_headers[0]
            ylabel = geometry.index_headers[1]

        xticks = xticks[::max(1, round(len(xticks) // (n_ticks - 1) / delta_ticks)) * delta_ticks] + [xticks[-1]]
        xticks = sorted(list(set(xticks)))
        yticks = yticks[::max(1, round(len(xticks) // (n_ticks - 1) / delta_ticks)) * delta_ticks] + [yticks[-1]]
        yticks = sorted(list(set(yticks)), reverse=True)

        if len(xticks) > 2 and (xticks[-1] - xticks[-2]) < delta_ticks:
            xticks.pop(-2)
        if len(yticks) > 2 and (yticks[0] - yticks[1]) < delta_ticks:
            yticks.pop(1)

        kwargs = {
            'mode': mode,
            'title_label': f'Data slice on cube `{geometry.displayed_name}`\n {header} {loc} out of {total}',
<<<<<<< HEAD
=======
            'title_y': 1.01,
>>>>>>> ad8f9df7
            'xlabel': xlabel,
            'ylabel': ylabel,
            'xticks': xticks,
            'yticks': yticks,
            'legend': False, # TODO: Make every horizon mask creation individual to allow their distinction while plot.
            **kwargs
        }

        plot_image(imgs, **kwargs)
        return batch


    def make_extension_grid(self, cube_name, crop_shape, labels_src='predicted_labels',
                            stride=10, batch_size=16, coverage=True, **kwargs):
        """ Create a non-regular grid of points in a cube for extension procedure.
        Each point defines an upper rightmost corner of a crop which contains a holey
        horizon.

        Parameters
        ----------
        cube_name : str
            Reference to the cube. Should be a valid key for the `labels_src` attribute.
        crop_shape : sequence
            The desired shape of the crops.
            Note that final shapes are made in both xline and iline directions. So if
            crop_shape is (1, 64, 64), crops of both (1, 64, 64) and (64, 1, 64) shape
            will be defined.
        labels_src : str or instance of :class:`.Horizon`
            Horizon to be extended.
        stride : int
            Distance between a horizon border and a corner of a crop.
        batch_size : int
            Batch size fed to the model.
        coverage : bool or array, optional
            A boolean array of size (ilines_len, xlines_len) indicating points that will
            not be used as new crop coordinates, e.g. already covered points.
            If True then coverage array will be initialized with zeros and updated with
            covered points.
            If False then all points from the horizon border will be used.
        """
        horizon = self[cube_name, labels_src, 0] if isinstance(labels_src, str) else labels_src

        zero_traces = horizon.geometry.zero_traces
        hor_matrix = horizon.full_matrix.astype(np.int32)
        coverage_matrix = np.zeros_like(zero_traces) if isinstance(coverage, bool) else coverage

        # get horizon boundary points in horizon.matrix coordinates
        border_points = np.array(list(zip(*np.where(horizon.boundaries_matrix))))

        # shift border_points to global coordinates
        border_points[:, 0] += horizon.i_min
        border_points[:, 1] += horizon.x_min

        crops, orders, shapes = [], [], []

        for i, point in enumerate(border_points):
            if coverage_matrix[point[0], point[1]] == 1:
                continue

            result = gen_crop_coordinates(point,
                                          hor_matrix, zero_traces,
                                          stride, crop_shape, horizon.geometry.depth,
                                          horizon.FILL_VALUE, **kwargs)
            if not result:
                continue
            new_point, shape, order = result
            crops.extend(new_point)
            shapes.extend(shape)
            orders.extend(order)

            if coverage is not False:
                for _point, _shape in zip(new_point, shape):
                    coverage_matrix[_point[0]: _point[0] + _shape[0],
                                    _point[1]: _point[1] + _shape[1]] = 1

        crops = np.array(crops, dtype=np.object).reshape(-1, 3)
        cube_names = np.array([cube_name] * len(crops), dtype=np.object).reshape(-1, 1)
        shapes = np.array(shapes)
        crops = np.concatenate([cube_names, crops], axis=1)

        crops_gen = (crops[i:i+batch_size]
                     for i in range(0, len(crops), batch_size))
        shapes_gen = (shapes[i:i+batch_size]
                      for i in range(0, len(shapes), batch_size))
        orders_gen = (orders[i:i+batch_size]
                      for i in range(0, len(orders), batch_size))

        self.grid_gen = lambda: next(crops_gen)
        self.shapes_gen = lambda: next(shapes_gen)
        self.orders_gen = lambda: next(orders_gen)
        self.grid_iters = - (-len(crops) // batch_size)
        self.grid_info = {'cube_name': cube_name,
                          'geometry': horizon.geometry}


    def assemble_crops(self, crops, grid_info='grid_info', order=(0, 1, 2), fill_value=None):
        """ Glue crops together in accordance to the grid.

        Note
        ----
        In order to use this action you must first call `make_grid` method of SeismicCubeset.

        Parameters
        ----------
        crops : sequence
            Sequence of crops.
        grid_info : dict or str
            Dictionary with information about grid. Should be created by `make_grid` method.
        order : tuple of int
            Axes-param for `transpose`-operation, applied to a mask before fetching point clouds.
            Default value of (2, 0, 1) is applicable to standart pipeline with one `rotate_axes`
            applied to images-tensor.
        fill_value : float
            Fill_value for background array if `len(crops) == 0`.

        Returns
        -------
        np.ndarray
            Assembled array of shape `grid_info['predict_shape']`.
        """
        if isinstance(grid_info, str):
            if not hasattr(self, grid_info):
                raise ValueError('Pass grid_info dictionary or call `make_grid` method to create grid_info.')
            grid_info = getattr(self, grid_info)

        # Do nothing if number of crops differ from number of points in the grid.
        if len(crops) != len(grid_info['grid_array']):
            raise ValueError('Length of crops must be equal to number of crops in a grid')

        if fill_value is None and len(crops) != 0:
            fill_value = np.min(crops)

        grid_array = grid_info['grid_array']
        crop_shape = grid_info['crop_shape']
        background = np.full(grid_info['predict_shape'], fill_value, dtype=crops[0].dtype)

        for j, (i, x, h) in enumerate(grid_array):
            crop_slice, background_slice = [], []

            for k, start in enumerate((i, x, h)):
                if start >= 0:
                    end = min(background.shape[k], start + crop_shape[k])
                    crop_slice.append(slice(0, end - start))
                    background_slice.append(slice(start, end))
                else:
                    crop_slice.append(slice(-start, None))
                    background_slice.append(slice(None))

            crop = crops[j]
            crop = np.transpose(crop, order)
            crop = crop[tuple(crop_slice)]
            previous = background[tuple(background_slice)]
            background[tuple(background_slice)] = np.maximum(crop, previous)

        return background

    def make_prediction(self, dst, pipeline, crop_shape, crop_stride, locations=None,
                        idx=0, src='predictions', chunk_shape=None, chunk_stride=None, batch_size=8,
                        agg='max', projection='ixh', threshold=0.5, pbar=True, order=(0, 1, 2)):
        """ Infer, assemble and dump predictions from pipeline.

        Parameters
        ----------
        dst : str or None
            Path to save predictions. If None, function returns `np.ndarray` with predictions.
        pipeline : Pipeline
            Pipeline for inference, `run_later` action must be provided.
        crop_shape : tuple
            Shape of crops. Must be the same as defined in pipeline. Is needed to create grid for each
            chunk of prediction.
        crop_stride : tuple or None
            Stride for crops, by default None (crop_stride is equal to crop_shape).
        locations : tuple of slices or None, optional
            Region of cube to infer, by default None. None means that prediction will be infered for the whole cube.
        idx : int, optional
            Index of the cube in dataset to infer, by default 0.
        src : str, optional
            Variable of pipeline which stores predictions, by default 'predictions'.
        chunk_shape : tuple or None, optional
            Shape of chunk to split initial cube, by default None. Pipeline will be executed chunk-wise,
            then prediction will be aggregated and stored to `'dst'`. None means that chunk has shape of
            the whole cube.
        chunk_stride : tuple or None, optional
            Stride for crops, by default None (chunk_stride is equal to chunk_shape).
        batch_size : int, optional
            Batch size for `make_grid`, by default 8
        agg : str, optional
            Aggregation for chunks, by default 'max'
        projection : str, optional
            Projections to create in hdf5 file, by default 'ixh'
        threshold : float, optional
            Threshold to transform predictions to 'points' format, by default 0.5
        pbar : bool, optional
            Progress bar, by default True
        order : tuple of int
            Passed directly to :meth:`.assemble_crops`.
        """
        cube_shape = self.geometries[idx].cube_shape

        if locations is None:
            locations = [(0, s) for s in cube_shape]
        else:
            locations = [(item.start or 0, item.stop or stop) for item, stop in zip(locations, cube_shape)]
        locations = np.array(locations)
        output_shape = locations[:, 1] - locations[:, 0]

        chunk_shape = fill_defaults(chunk_shape, output_shape)
        chunk_shape = np.minimum(np.array(chunk_shape), np.array(output_shape))
        chunk_stride = fill_defaults(chunk_stride, chunk_shape)

        predictions_generator = self._predictions_generator(idx, pipeline, locations, output_shape,
                                                            chunk_shape, chunk_stride, crop_shape, crop_stride,
                                                            batch_size, src, pbar, order)

        return SeismicGeometry.create_file_from_iterable(predictions_generator, output_shape,
                                                         chunk_shape, chunk_stride, dst, agg, projection, threshold)

    def _predictions_generator(self, idx, pipeline, locations, output_shape, chunk_shape, chunk_stride,
                               crop_shape, crop_stride, batch_size, src, pbar, order):
        """ Apply inference pipeline to each chunk. Returns position of predictions and corresponding array. """
        geometry = self.geometries[idx]
        cube_shape = geometry.cube_shape

        chunk_grid = self._make_regular_grid(idx, chunk_shape, ilines=locations[0], xlines=locations[1],
                                             heights=locations[2], filtering_matrix=geometry.zero_traces,
                                             strides=chunk_stride)[-1][:, 1:]

        if pbar:
            total = self._compute_total_batches_in_all_chunks(idx, chunk_grid, chunk_shape,
                                                              crop_shape, crop_stride, batch_size)
            progress_bar = tqdm(total=total)

        for lower_bound in chunk_grid:
            upper_bound = np.minimum(lower_bound + chunk_shape, cube_shape)
            self.make_grid(
                self.indices[idx], crop_shape,
                *list(zip(lower_bound, upper_bound)),
                strides=crop_stride, batch_size=batch_size
            )
            chunk_pipeline = pipeline << self
            for _ in range(self.grid_iters):
                _ = chunk_pipeline.next_batch(len(self))
                if pbar:
                    progress_bar.update(1)
            prediction = self.assemble_crops(chunk_pipeline.v(src), order=order)
            prediction = prediction[:output_shape[0], :output_shape[1], :output_shape[2]]
            position = lower_bound - np.array([locations[i][0] for i in range(3)])
            yield position, prediction
        if pbar:
            progress_bar.close()

    def add_geometries_targets(self, paths, dst='geom_targets'):
        """ Create targets from given cubes.

        Parameters
        ----------
        paths : dict
            Mapping from indices to txt paths with target cubes.
        dst : str, optional
            Name of attribute to put targets in, by default 'geom_targets'
        """
        if not hasattr(self, dst):
            setattr(self, dst, IndexedDict({ix: None for ix in self.indices}))

        for ix in self.indices:
            getattr(self, dst)[ix] = SeismicGeometry(paths[ix])

    def _compute_total_batches_in_all_chunks(self, idx, chunk_grid, chunk_shape, crop_shape, crop_stride, batch_size):
        """ Is needed to use progress bar in `make_prediction`. """
        total = 0
        for lower_bound in chunk_grid:
            upper_bound = np.minimum(lower_bound + chunk_shape, self.geometries[idx].cube_shape)
            self.make_grid(
                self.indices[idx], crop_shape,
                *list(zip(lower_bound, upper_bound)),
                strides=crop_stride, batch_size=batch_size
            )
            total += self.grid_iters
        return total


    # Task-specific loaders

    def load(self, label_dir=None, filter_zeros=True, dst_labels='labels',
             labels_class=None, p=None, bins=None, **kwargs):
        """ Load everything: geometries, point clouds, labels, samplers.

        Parameters
        ----------
        label_dir : str
            Relative path from each cube to directory with labels.
        filter_zeros : bool
            Whether to remove labels on zero-traces.
        dst_labels : str
            Class attribute to put loaded data into.
        labels_class : class
            Class to use for labels creation.
            See details in :meth:`.create_labels`.
        p : sequence of numbers
            Proportions of different cubes in sampler.
        bins : TODO
        """
        _ = kwargs
        label_dir = label_dir or '/INPUTS/HORIZONS/RAW/*'

        paths_txt = {}
        for idx in self.indices:
            dir_path = '/'.join(self.index.get_fullpath(idx).split('/')[:-1])
            label_dir_ = label_dir if isinstance(label_dir, str) else label_dir[idx]
            dir_ = glob(dir_path + label_dir_)
            if len(dir_) == 0:
                warn("No labels in {}".format(dir_path))
            paths_txt[idx] = dir_
        self.load_geometries(**kwargs)
        self.create_labels(paths=paths_txt, filter_zeros=filter_zeros, dst=dst_labels,
                           labels_class=labels_class, **kwargs)
        self._p, self._bins = p, bins # stored for later sampler creation


class Modificator:
    """ Converts array to `object` dtype and prepends the `cube_name` column.
    Picklable, unlike inline lambda function.
    """
    def __init__(self, cube_name):
        self.cube_name = cube_name

    def __call__(self, points):
        points = points.astype(np.object)
        return np.concatenate([np.full((len(points), 1), self.cube_name), points], axis=1)<|MERGE_RESOLUTION|>--- conflicted
+++ resolved
@@ -3,10 +3,6 @@
 import os
 from glob import glob
 from warnings import warn
-<<<<<<< HEAD
-import contextlib
-=======
->>>>>>> ad8f9df7
 
 import numpy as np
 from tqdm.auto import tqdm
@@ -158,12 +154,8 @@
                 self.geometries[ix].log()
 
 
-<<<<<<< HEAD
-    def create_labels(self, paths=None, filter_zeros=True, dst='labels', labels_class=None, sort=False, bar=False, **kwargs):
-=======
     def create_labels(self, paths=None, filter_zeros=True, dst='labels', labels_class=None,
                       sort=False, bar=False, **kwargs):
->>>>>>> ad8f9df7
         """ Create labels (horizons, facies, etc) from given paths and optionaly sort them.
 
         Parameters
@@ -944,10 +936,7 @@
         kwargs = {
             'mode': mode,
             'title_label': f'Data slice on cube `{geometry.displayed_name}`\n {header} {loc} out of {total}',
-<<<<<<< HEAD
-=======
             'title_y': 1.01,
->>>>>>> ad8f9df7
             'xlabel': xlabel,
             'ylabel': ylabel,
             'xticks': xticks,
