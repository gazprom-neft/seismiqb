--- conflicted
+++ resolved
@@ -170,7 +170,7 @@
                 if not os.path.exists(dirname):
                     os.makedirs(dirname)
                 if separate:
-                    save_to == os.path.join(dirname, label.name + '.' + fmt)
+                    save_to = os.path.join(dirname, label.name + '.' + fmt)
                 else:
                     save_to = os.path.join(dirname, 'faults' + '.' + fmt)
                 label.dump_points(save_to, fmt)
@@ -390,12 +390,8 @@
             Whether to remove labels on zero-traces.
         """
         _ = kwargs
-<<<<<<< HEAD
-        label_dir = label_dir or '/BEST_HORIZONS/*'
-=======
         label_dir = label_dir or '/INPUTS/HORIZONS/RAW/*'
 
->>>>>>> 87c641e5
         paths_txt = {}
         for i in range(len(self)):
             dir_path = '/'.join(self.index.get_fullpath(self.indices[i]).split('/')[:-1])
